---
title: CLI
hide:
  - toc
---

# :material-bash: CLI

## **Interactive Command Line Interface**

The `dream.py` script, located in `scripts/dream.py`, provides an interactive
interface to image generation similar to the "dream mothership" bot that Stable
AI provided on its Discord server.

Unlike the `txt2img.py` and `img2img.py` scripts provided in the original
[CompVis/stable-diffusion](https://github.com/CompVis/stable-diffusion) source
code repository, the time-consuming initialization of the AI model
initialization only happens once. After that image generation from the
command-line interface is very fast.

The script uses the readline library to allow for in-line editing, command
history (++up++ and ++down++), autocompletion, and more. To help keep track of
which prompts generated which images, the script writes a log file of image
names and prompts to the selected output directory.

In addition, as of version 1.02, it also writes the prompt into the PNG file's
metadata where it can be retrieved using `scripts/images2prompt.py`

The script is confirmed to work on Linux, Windows and Mac systems.

!!! note

    This script runs from the command-line or can be used as a Web application. The Web GUI is
    currently rudimentary, but a much better replacement is on its way.

```bash
(ldm) ~/stable-diffusion$ python3 ./scripts/dream.py
* Initializing, be patient...
Loading model from models/ldm/text2img-large/model.ckpt
(...more initialization messages...)

* Initialization done! Awaiting your command...
dream> ashley judd riding a camel -n2 -s150
Outputs:
   outputs/img-samples/00009.png: "ashley judd riding a camel" -n2 -s150 -S 416354203
   outputs/img-samples/00010.png: "ashley judd riding a camel" -n2 -s150 -S 1362479620

dream> "there's a fly in my soup" -n6 -g
    outputs/img-samples/00011.png: "there's a fly in my soup" -n6 -g -S 2685670268
    seeds for individual rows: [2685670268, 1216708065, 2335773498, 822223658, 714542046, 3395302430]
dream> q

# this shows how to retrieve the prompt stored in the saved image's metadata
(ldm) ~/stable-diffusion$ python ./scripts/images2prompt.py outputs/img_samples/*.png
00009.png: "ashley judd riding a camel" -s150 -S 416354203
00010.png: "ashley judd riding a camel" -s150 -S 1362479620
00011.png: "there's a fly in my soup" -n6 -g -S 2685670268
```

![dream-py-demo](../assets/dream-py-demo.png)

The `dream>` prompt's arguments are pretty much identical to those used in the
Discord bot, except you don't need to type "!dream" (it doesn't hurt if you do).
A significant change is that creation of individual images is now the default
unless `--grid` (`-g`) is given. A full list is given in
[List of prompt arguments](#list-of-prompt-arguments).

## Arguments

The script itself also recognizes a series of command-line switches that will
change important global defaults, such as the directory for image outputs and
the location of the model weight files.

### List of arguments recognized at the command line

These command-line arguments can be passed to `dream.py` when you first run it
from the Windows, Mac or Linux command line. Some set defaults that can be
overridden on a per-prompt basis (see [List of prompt arguments]
(#list-of-prompt-arguments). Others

| Argument <img width="240" align="right"/> | Shortcut <img width="100" align="right"/> | Default <img width="320" align="right"/>       | Description                                                                                          |
| ----------------------------------------- | ----------------------------------------- | ---------------------------------------------- | ---------------------------------------------------------------------------------------------------- |
| `--help`                                  | `-h`                                      |                                                | Print a concise help message.                                                                        |
| `--outdir <path>`                         | `-o<path>`                                | `outputs/img_samples`                          | Location for generated images.                                                                       |
| `--prompt_as_dir`                         | `-p`                                      | `False`                                        | Name output directories using the prompt text.                                                       |
| `--from_file <path>`                      |                                           | `None`                                         | Read list of prompts from a file. Use `-` to read from standard input                                |
| `--model <modelname>`                     |                                           | `stable-diffusion-1.4`                         | Loads model specified in configs/models.yaml. Currently one of "stable-diffusion-1.4" or "laion400m" |
| `--full_precision`                        | `-F`                                      | `False`                                        | Run in slower full-precision mode. Needed for Macintosh M1/M2 hardware and some older video cards.   |
| `--web`                                   |                                           | `False`                                        | Start in web server mode                                                                             |
| `--host <ip addr>`                        |                                           | `localhost`                                    | Which network interface web server should listen on. Set to 0.0.0.0 to listen on any.                |
| `--port <port>`                           |                                           | `9090`                                         | Which port web server should listen for requests on.                                                 |
| `--config <path>`                         |                                           | `configs/models.yaml`                          | Configuration file for models and their weights.                                                     |
| `--iterations <int>`                      | `-n<int>`                                 | `1`                                            | How many images to generate per prompt.                                                              |
| `--grid`                                  | `-g`                                      | `False`                                        | Save all image series as a grid rather than individually.                                            |
| `--sampler <sampler>`                     | `-A<sampler>`                             | `k_lms`                                        | Sampler to use. Use `-h` to get list of available samplers.                                          |
| `--seamless`                              |                                           | `False`                                        | Create interesting effects by tiling elements of the image.                                          |
| `--embedding_path <path>`                 |                                           | `None`                                         | Path to pre-trained embedding manager checkpoints, for custom models                                 |
| `--gfpgan_dir`                            |                                           | `src/gfpgan`                                   | Path to where GFPGAN is installed.                                                                   |
| `--gfpgan_model_path`                     |                                           | `experiments/pretrained_models/GFPGANv1.4.pth` | Path to GFPGAN model file, relative to `--gfpgan_dir`.                                               |
| `--device <device>`                       | `-d<device>`                              | `torch.cuda.current_device()`                  | Device to run SD on, e.g. "cuda:0"                                                                   |

#### deprecated

These arguments are deprecated but still work:

<<<<<<< HEAD
| Argument           |  Shortcut  |  Default            |  Description |
|--------------------|------------|---------------------|--------------|
| --weights <path>   |            | None                | Pth to weights file; use `--model stable-diffusion-1.4` instead |
| --laion400m        | -l         | False               | Use older LAION400m weights; use `--model=laion400m` instead |

**A note on path names:** On Windows systems, you may run into
  problems when passing the dream script standard backslashed path
  names because the Python interpreter treats "\" as an escape.
  You can either double your slashes (ick): C:\\\\path\\\\to\\\\my\\\\file, or
  use Linux/Mac style forward slashes (better): C:/path/to/my/file.

## List of prompt arguments

After the dream.py script initializes, it will present you with a
**dream>** prompt. Here you can enter information to generate images
from text (txt2img), to embellish an existing image or sketch
(img2img), or to selectively alter chosen regions of the image
(inpainting).

### This is an example of txt2img:

~~~~
dream> waterfall and rainbow -W640 -H480
~~~~

This will create the requested image with the dimensions 640 (width)
and 480 (height).

Here are the dream> command that apply to txt2img:

| Argument           |  Shortcut  |  Default            |  Description |
|--------------------|------------|---------------------|--------------|
| "my prompt"        |            |                    | Text prompt to use. The quotation marks are optional. |
| --width <int>      | -W<int>   | 512                 | Width of generated image |
| --height <int>     | -H<int>   | 512                 | Height of generated image |
| --iterations <int> | -n<int>   | 1                   | How many images to generate from this prompt |
| --steps <int>      | -s<int>   | 50                  | How many steps of refinement to apply |
| --cfg_scale <float>| -C<float> | 7.5                 | How hard to try to match the prompt to the generated image; any number greater than 1.0 works, but the useful range is roughly 5.0 to 20.0 |
| --seed <int>       | -S<int>   | None                | Set the random seed for the next series of images. This can be used to recreate an image generated previously.|
| --sampler <sampler>| -A<sampler>| k_lms              | Sampler to use. Use -h to get list of available samplers. |
| --grid             | -g        | False               | Turn on grid mode to return a single image combining all the images generated by this prompt |
| --individual       | -i        | True                | Turn off grid mode (deprecated; leave off --grid instead) |
| --outdir <path>    |  -o<path> | outputs/img_samples  | Temporarily change the location of these images |
| --seamless         |           | False               | Activate seamless tiling for interesting effects |
| --log_tokenization | -t        | False               | Display a color-coded list of the parsed tokens derived from the prompt |
| --skip_normalization| -x       | False               | Weighted subprompts will not be normalized. See [Weighted Prompts](./OTHER.md#weighted-prompts) |
| --upscale <int> <float> | -U <int> <float> | -U 1 0.75| Upscale image by magnification factor (2, 4), and set strength of upscaling (0.0-1.0). If strength not set, will default to 0.75. |
| --gfpgan_strength <float>  | -G <float> | -G0        | Fix faces using the GFPGAN algorithm; argument indicates how hard the algorithm should try (0.0-1.0) |
| --save_original    | -save_orig| False               | When upscaling or fixing faces, this will cause the original image to be saved rather than replaced. |
| --variation <float>  |-v<float>| 0.0                 | Add a bit of noise (0.0=none, 1.0=high) to the image in order to generate a series of variations. Usually used in combination with -S<seed> and -n<int> to generate a series a riffs on a starting image. See [Variations](./VARIATIONS.md). |
| --with_variations <pattern> | -V<pattern>| None      | Combine two or more variations. See [Variations](./VARIATIONS.md) for now to use this. |

Note that the width and height of the image must be multiples of
64. You can provide different values, but they will be rounded down to
the nearest multiple of 64.


### This is an example of img2img:	

~~~~
dream> waterfall and rainbow -I./vacation-photo.png -W640 -H480 --fit
~~~~

This will modify the indicated vacation photograph by making it more
like the prompt. Results will vary greatly depending on what is in the
image. We also ask to --fit the image into a box no bigger than
640x480. Otherwise the image size will be identical to the provided
photo and you may run out of memory if it is large.

In addition to the command-line options recognized by txt2img, img2img
accepts additional options:

| Argument           |  Shortcut  |  Default            |  Description |
|--------------------|------------|---------------------|--------------|
| --init_img <path>  | -I<path>   | None                | Path to the initialization image |
| --fit              | -F         | False               | Scale the image to fit into the specified -H and -W dimensions |
| --strength <float> | -s<float>  | 0.75                | How hard to try to match the prompt to the initial image. Ranges from 0.0-0.99, with higher values replacing the initial image completely.|

### This is an example of inpainting:

~~~~
dream> waterfall and rainbow -I./vacation-photo.png -M./vacation-mask.png -W640 -H480 --fit
~~~~

This will do the same thing as img2img, but image alterations will
only occur within transparent areas defined by the mask file specified
by -M. You may also supply just a single initial image with the areas
to overpaint made transparent, but you must be careful not to destroy
the pixels underneath when you create the transparent areas. See
[Inpainting](./INPAINTING.md) for details.

inpainting accepts all the arguments used for txt2img and img2img, as
well as the --mask (-M) argument:

| Argument           |  Shortcut  |  Default            |  Description |
|--------------------|------------|---------------------|--------------|
| --init_mask <path> | -M<path>   | None                |Path to an image the same size as the initial_image, with areas for inpainting made transparent.|


# Command-line editing and completion

If you are on a Macintosh or Linux machine, the command-line offers
convenient history tracking, editing, and command completion.

- To scroll through previous commands and potentially edit/reuse them, use the up and down cursor keys.
- To edit the current command, use the left and right cursor keys to position the cursor, and then backspace, delete or insert characters.
- To move to the very beginning of the command, type CTRL-A (or command-A on the Mac)
- To move to the end of the command, type CTRL-E.
- To cut a section of the command, position the cursor where you want to start cutting and type CTRL-K.
- To paste a cut section back in, position the cursor where you want to paste, and type CTRL-Y

Windows users can get similar, but more limited, functionality if they
launch dream.py with the "winpty" program:

~~~
> winpty python scripts\dream.py
~~~

On the Mac and Linux platforms, when you exit dream.py, the last 1000
lines of your command-line history will be saved. When you restart
dream.py, you can access the saved history using the up-arrow key.

In addition, limited command-line completion is installed. In various
contexts, you can start typing your command and press tab. A list of
potential completions will be presented to you. You can then type a
little more, hit tab again, and eventually autocomplete what you want.

When specifying file paths using the one-letter shortcuts, the CLI
will attempt to complete pathnames for you. This is most handy for the
-I (init image) and -M (init mask) paths. To initiate completion, start
the path with a slash ("/") or "./". For example:

~~~
dream> zebra with a mustache -I./test-pictures<TAB>
=======
<figure markdown>

| Argument           | Shortcut | Default | Description                                                     |
| ------------------ | -------- | ------- | --------------------------------------------------------------- |
| `--weights <path>` |          | `None`  | Pth to weights file; use `--model stable-diffusion-1.4` instead |
| `--laion400m`      | `-l`     | `False` | Use older LAION400m weights; use `--model=laion400m` instead    |

</figure>

!!! note

    On Windows systems, you may run into problems when passing the dream script standard backslashed
    path names because the Python interpreter treats `\` as an escape. You can either double your
    slashes (ick): `C:\\path\\to\\my\\file`, or use Linux/Mac style forward slashes (better):
    `C:/path/to/my/file`.

### List of prompt arguments

After the `dream.py` script initializes, it will present you with a **`dream>`**
prompt. Here you can enter information to generate images from text (txt2img),
to embellish an existing image or sketch (img2img), or to selectively alter
chosen regions of the image (inpainting).

#### txt2img

!!! example

    ```bash
    dream> "waterfall and rainbow" -W640 -H480
    ```

    This will create the requested image with the dimensions 640 (width) and 480 (height).

Those are the `dream` commands that apply to txt2img:

| Argument <img width="680" align="right"/> | Shortcut <img width="420" align="right"/> | Default <img width="480" align="right"/> | Description                                                                                                                                                                                                                                      |
| ----------------------------------------- | ----------------------------------------- | ---------------------------------------- | ------------------------------------------------------------------------------------------------------------------------------------------------------------------------------------------------------------------------------------------------ |
| `"my prompt"`                             |                                           |                                          | Text prompt to use. The quotation marks are optional.                                                                                                                                                                                            |
| `--width <int>`                           | `-W<int>`                                 | `512`                                    | Width of generated image                                                                                                                                                                                                                         |
| `--height <int>`                          | `-H<int>`                                 | `512`                                    | Height of generated image                                                                                                                                                                                                                        |
| `--iterations <int>`                      | `-n<int>`                                 | `1`                                      | How many images to generate from this prompt                                                                                                                                                                                                     |
| `--steps <int>`                           | `-s<int>`                                 | `50`                                     | How many steps of refinement to apply                                                                                                                                                                                                            |
| `--cfg_scale <float>`                     | `-C<float>`                               | `7.5`                                    | How hard to try to match the prompt to the generated image; any number greater than 0.0 works, but the useful range is roughly 5.0 to 20.0                                                                                                       |
| `--seed <int>`                            | `-S<int>`                                 | `None`                                   | Set the random seed for the next series of images. This can be used to recreate an image generated previously.                                                                                                                                   |
| `--sampler <sampler>`                     | `-A<sampler>`                             | `k_lms`                                  | Sampler to use. Use `-h` to get list of available samplers.                                                                                                                                                                                      |
| `--grid`                                  | `-g`                                      | `False`                                  | Turn on grid mode to return a single image combining all the images generated by this prompt                                                                                                                                                     |
| `--individual`                            | `-i`                                      | `True`                                   | Turn off grid mode (deprecated; leave off `--grid` instead)                                                                                                                                                                                      |
| `--outdir <path>`                         | `-o<path>`                                | `outputs/img_samples`                    | Temporarily change the location of these images                                                                                                                                                                                                  |
| `--seamless`                              |                                           | `False`                                  | Activate seamless tiling for interesting effects                                                                                                                                                                                                 |
| `--log_tokenization`                      | `-t`                                      | `False`                                  | Display a color-coded list of the parsed tokens derived from the prompt                                                                                                                                                                          |
| `--skip_normalization`                    | `-x`                                      | `False`                                  | Weighted subprompts will not be normalized. See [Weighted Prompts](./OTHER.md#weighted-prompts)                                                                                                                                                  |
| `--upscale <int> <float>`                 | `-U <int> <float>`                        | `-U 1 0.75`                              | Upscale image by magnification factor (2, 4), and set strength of upscaling (0.0-1.0). If strength not set, will default to 0.75.                                                                                                                |
| `--gfpgan_strength <float>`               | `-G <float>`                              | `-G0`                                    | Fix faces using the GFPGAN algorithm; argument indicates how hard the algorithm should try (0.0-1.0)                                                                                                                                             |
| `--save_original`                         | `-save_orig`                              | `False`                                  | When upscaling or fixing faces, this will cause the original image to be saved rather than replaced.                                                                                                                                             |
| `--variation <float>`                     | `-v<float>`                               | `0.0`                                    | Add a bit of noise (0.0=none, 1.0=high) to the image in order to generate a series of variations. Usually used in combination with `-S<seed>` and `-n<int>` to generate a series a riffs on a starting image. See [Variations](./VARIATIONS.md). |
| `--with_variations <pattern>`             | `-V<pattern>`                             | `None`                                   | Combine two or more variations. See [Variations](./VARIATIONS.md) for now to use this.                                                                                                                                                           |

!!! note

    The width and height of the image must be multiples of 64. You can provide different
    values, but they will be rounded down to the nearest multiple of 64.

#### img2img

!!! example

    ```bash
    dream> "waterfall and rainbow" -I./vacation-photo.png -W640 -H480 --fit
    ```

    This will modify the indicated vacation photograph by making it more like the prompt. Results will
    vary greatly depending on what is in the image. We also ask to --fit the image into a box no bigger
    than 640x480. Otherwise the image size will be identical to the provided photo and you may run out
    of memory if it is large.

Repeated chaining of img2img on an image can result in significant color shifts
in the output, especially if run with lower strength. Color correction can be
run against a reference image to fix this issue. Use the original input image to
the chain as the the reference image for each step in the chain.

In addition to the command-line options recognized by txt2img, img2img accepts
additional options:

| Argument <img width="160" align="right"/> | Shortcut    | Default | Description                                                                                                                                |
| ----------------------------------------- | ----------- | ------- | ------------------------------------------------------------------------------------------------------------------------------------------ |
| `--init_img <path>`                       | `-I<path>`  | `None`  | Path to the initialization image                                                                                                           |
| `--init_color <path>`                     |             | `None`  | Path to reference image for color correction                                                                                               |
| `--fit`                                   | `-F`        | `False` | Scale the image to fit into the specified -H and -W dimensions                                                                             |
| `--strength <float>`                      | `-f<float>` | `0.75`  | How hard to try to match the prompt to the initial image. Ranges from 0.0-0.99, with higher values replacing the initial image completely. |

#### Inpainting

!!! example

    ```bash
    dream> "waterfall and rainbow" -I./vacation-photo.png -M./vacation-mask.png -W640 -H480 --fit
    ```

    This will do the same thing as img2img, but image alterations will only occur within transparent
    areas defined by the mask file specified by `-M`. You may also supply just a single initial image with
    the areas to overpaint made transparent, but you must be careful not to destroy the pixels
    underneath when you create the transparent areas. See [Inpainting](./INPAINTING.md) for details.

Inpainting accepts all the arguments used for txt2img and img2img, as well as
the `--mask` (`-M`) argument:

| Argument <img width="100" align="right"/> | Shortcut   | Default | Description                                                                                      |
| ----------------------------------------- | ---------- | ------- | ------------------------------------------------------------------------------------------------ |
| `--init_mask <path>`                      | `-M<path>` | `None`  | Path to an image the same size as the initial_image, with areas for inpainting made transparent. |

## Command-line editing and completion

If you are on a Macintosh or Linux machine, the command-line offers convenient
history tracking, editing, and command completion.

- To scroll through previous commands and potentially edit/reuse them, use the
  ++up++ and ++down++ cursor keys.
- To edit the current command, use the ++left++ and ++right++ cursor keys to
  position the cursor, and then ++backspace++, ++delete++ or ++insert++
  characters.
- To move to the very beginning of the command, type ++ctrl+a++ (or
  ++command+a++ on the Mac)
- To move to the end of the command, type ++ctrl+e++.
- To cut a section of the command, position the cursor where you want to start
  cutting and type ++ctrl+k++.
- To paste a cut section back in, position the cursor where you want to paste,
  and type ++ctrl+y++

Windows users can get similar, but more limited, functionality if they launch
`dream.py` with the "winpty" program:

```batch
winpty python scripts\dream.py
```

On the Mac and Linux platforms, when you exit `dream.py`, the last 1000 lines of
your command-line history will be saved. When you restart `dream.py`, you can
access the saved history using the ++up++ key.

In addition, limited command-line completion is installed. In various contexts,
you can start typing your command and press tab. A list of potential completions
will be presented to you. You can then type a little more, hit tab again, and
eventually autocomplete what you want.

When specifying file paths using the one-letter shortcuts, the CLI will attempt
to complete pathnames for you. This is most handy for the `-I` (init image) and
`-M` (init mask) paths. To initiate completion, start the path with a slash `/`
or `./`, for example:

```bash
dream> "zebra with a mustache" -I./test-pictures<TAB>
>>>>>>> 98950e67
-I./test-pictures/Lincoln-and-Parrot.png  -I./test-pictures/zebra.jpg        -I./test-pictures/madonna.png
-I./test-pictures/bad-sketch.png          -I./test-pictures/man_with_eagle/
```

You can then type ++z++, hit ++tab++ again, and it will autofill to `zebra.jpg`.

More text completion features (such as autocompleting seeds) are on their way.<|MERGE_RESOLUTION|>--- conflicted
+++ resolved
@@ -103,7 +103,7 @@
 
 These arguments are deprecated but still work:
 
-<<<<<<< HEAD
+
 | Argument           |  Shortcut  |  Default            |  Description |
 |--------------------|------------|---------------------|--------------|
 | --weights <path>   |            | None                | Pth to weights file; use `--model stable-diffusion-1.4` instead |
@@ -238,159 +238,6 @@
 
 ~~~
 dream> zebra with a mustache -I./test-pictures<TAB>
-=======
-<figure markdown>
-
-| Argument           | Shortcut | Default | Description                                                     |
-| ------------------ | -------- | ------- | --------------------------------------------------------------- |
-| `--weights <path>` |          | `None`  | Pth to weights file; use `--model stable-diffusion-1.4` instead |
-| `--laion400m`      | `-l`     | `False` | Use older LAION400m weights; use `--model=laion400m` instead    |
-
-</figure>
-
-!!! note
-
-    On Windows systems, you may run into problems when passing the dream script standard backslashed
-    path names because the Python interpreter treats `\` as an escape. You can either double your
-    slashes (ick): `C:\\path\\to\\my\\file`, or use Linux/Mac style forward slashes (better):
-    `C:/path/to/my/file`.
-
-### List of prompt arguments
-
-After the `dream.py` script initializes, it will present you with a **`dream>`**
-prompt. Here you can enter information to generate images from text (txt2img),
-to embellish an existing image or sketch (img2img), or to selectively alter
-chosen regions of the image (inpainting).
-
-#### txt2img
-
-!!! example
-
-    ```bash
-    dream> "waterfall and rainbow" -W640 -H480
-    ```
-
-    This will create the requested image with the dimensions 640 (width) and 480 (height).
-
-Those are the `dream` commands that apply to txt2img:
-
-| Argument <img width="680" align="right"/> | Shortcut <img width="420" align="right"/> | Default <img width="480" align="right"/> | Description                                                                                                                                                                                                                                      |
-| ----------------------------------------- | ----------------------------------------- | ---------------------------------------- | ------------------------------------------------------------------------------------------------------------------------------------------------------------------------------------------------------------------------------------------------ |
-| `"my prompt"`                             |                                           |                                          | Text prompt to use. The quotation marks are optional.                                                                                                                                                                                            |
-| `--width <int>`                           | `-W<int>`                                 | `512`                                    | Width of generated image                                                                                                                                                                                                                         |
-| `--height <int>`                          | `-H<int>`                                 | `512`                                    | Height of generated image                                                                                                                                                                                                                        |
-| `--iterations <int>`                      | `-n<int>`                                 | `1`                                      | How many images to generate from this prompt                                                                                                                                                                                                     |
-| `--steps <int>`                           | `-s<int>`                                 | `50`                                     | How many steps of refinement to apply                                                                                                                                                                                                            |
-| `--cfg_scale <float>`                     | `-C<float>`                               | `7.5`                                    | How hard to try to match the prompt to the generated image; any number greater than 0.0 works, but the useful range is roughly 5.0 to 20.0                                                                                                       |
-| `--seed <int>`                            | `-S<int>`                                 | `None`                                   | Set the random seed for the next series of images. This can be used to recreate an image generated previously.                                                                                                                                   |
-| `--sampler <sampler>`                     | `-A<sampler>`                             | `k_lms`                                  | Sampler to use. Use `-h` to get list of available samplers.                                                                                                                                                                                      |
-| `--grid`                                  | `-g`                                      | `False`                                  | Turn on grid mode to return a single image combining all the images generated by this prompt                                                                                                                                                     |
-| `--individual`                            | `-i`                                      | `True`                                   | Turn off grid mode (deprecated; leave off `--grid` instead)                                                                                                                                                                                      |
-| `--outdir <path>`                         | `-o<path>`                                | `outputs/img_samples`                    | Temporarily change the location of these images                                                                                                                                                                                                  |
-| `--seamless`                              |                                           | `False`                                  | Activate seamless tiling for interesting effects                                                                                                                                                                                                 |
-| `--log_tokenization`                      | `-t`                                      | `False`                                  | Display a color-coded list of the parsed tokens derived from the prompt                                                                                                                                                                          |
-| `--skip_normalization`                    | `-x`                                      | `False`                                  | Weighted subprompts will not be normalized. See [Weighted Prompts](./OTHER.md#weighted-prompts)                                                                                                                                                  |
-| `--upscale <int> <float>`                 | `-U <int> <float>`                        | `-U 1 0.75`                              | Upscale image by magnification factor (2, 4), and set strength of upscaling (0.0-1.0). If strength not set, will default to 0.75.                                                                                                                |
-| `--gfpgan_strength <float>`               | `-G <float>`                              | `-G0`                                    | Fix faces using the GFPGAN algorithm; argument indicates how hard the algorithm should try (0.0-1.0)                                                                                                                                             |
-| `--save_original`                         | `-save_orig`                              | `False`                                  | When upscaling or fixing faces, this will cause the original image to be saved rather than replaced.                                                                                                                                             |
-| `--variation <float>`                     | `-v<float>`                               | `0.0`                                    | Add a bit of noise (0.0=none, 1.0=high) to the image in order to generate a series of variations. Usually used in combination with `-S<seed>` and `-n<int>` to generate a series a riffs on a starting image. See [Variations](./VARIATIONS.md). |
-| `--with_variations <pattern>`             | `-V<pattern>`                             | `None`                                   | Combine two or more variations. See [Variations](./VARIATIONS.md) for now to use this.                                                                                                                                                           |
-
-!!! note
-
-    The width and height of the image must be multiples of 64. You can provide different
-    values, but they will be rounded down to the nearest multiple of 64.
-
-#### img2img
-
-!!! example
-
-    ```bash
-    dream> "waterfall and rainbow" -I./vacation-photo.png -W640 -H480 --fit
-    ```
-
-    This will modify the indicated vacation photograph by making it more like the prompt. Results will
-    vary greatly depending on what is in the image. We also ask to --fit the image into a box no bigger
-    than 640x480. Otherwise the image size will be identical to the provided photo and you may run out
-    of memory if it is large.
-
-Repeated chaining of img2img on an image can result in significant color shifts
-in the output, especially if run with lower strength. Color correction can be
-run against a reference image to fix this issue. Use the original input image to
-the chain as the the reference image for each step in the chain.
-
-In addition to the command-line options recognized by txt2img, img2img accepts
-additional options:
-
-| Argument <img width="160" align="right"/> | Shortcut    | Default | Description                                                                                                                                |
-| ----------------------------------------- | ----------- | ------- | ------------------------------------------------------------------------------------------------------------------------------------------ |
-| `--init_img <path>`                       | `-I<path>`  | `None`  | Path to the initialization image                                                                                                           |
-| `--init_color <path>`                     |             | `None`  | Path to reference image for color correction                                                                                               |
-| `--fit`                                   | `-F`        | `False` | Scale the image to fit into the specified -H and -W dimensions                                                                             |
-| `--strength <float>`                      | `-f<float>` | `0.75`  | How hard to try to match the prompt to the initial image. Ranges from 0.0-0.99, with higher values replacing the initial image completely. |
-
-#### Inpainting
-
-!!! example
-
-    ```bash
-    dream> "waterfall and rainbow" -I./vacation-photo.png -M./vacation-mask.png -W640 -H480 --fit
-    ```
-
-    This will do the same thing as img2img, but image alterations will only occur within transparent
-    areas defined by the mask file specified by `-M`. You may also supply just a single initial image with
-    the areas to overpaint made transparent, but you must be careful not to destroy the pixels
-    underneath when you create the transparent areas. See [Inpainting](./INPAINTING.md) for details.
-
-Inpainting accepts all the arguments used for txt2img and img2img, as well as
-the `--mask` (`-M`) argument:
-
-| Argument <img width="100" align="right"/> | Shortcut   | Default | Description                                                                                      |
-| ----------------------------------------- | ---------- | ------- | ------------------------------------------------------------------------------------------------ |
-| `--init_mask <path>`                      | `-M<path>` | `None`  | Path to an image the same size as the initial_image, with areas for inpainting made transparent. |
-
-## Command-line editing and completion
-
-If you are on a Macintosh or Linux machine, the command-line offers convenient
-history tracking, editing, and command completion.
-
-- To scroll through previous commands and potentially edit/reuse them, use the
-  ++up++ and ++down++ cursor keys.
-- To edit the current command, use the ++left++ and ++right++ cursor keys to
-  position the cursor, and then ++backspace++, ++delete++ or ++insert++
-  characters.
-- To move to the very beginning of the command, type ++ctrl+a++ (or
-  ++command+a++ on the Mac)
-- To move to the end of the command, type ++ctrl+e++.
-- To cut a section of the command, position the cursor where you want to start
-  cutting and type ++ctrl+k++.
-- To paste a cut section back in, position the cursor where you want to paste,
-  and type ++ctrl+y++
-
-Windows users can get similar, but more limited, functionality if they launch
-`dream.py` with the "winpty" program:
-
-```batch
-winpty python scripts\dream.py
-```
-
-On the Mac and Linux platforms, when you exit `dream.py`, the last 1000 lines of
-your command-line history will be saved. When you restart `dream.py`, you can
-access the saved history using the ++up++ key.
-
-In addition, limited command-line completion is installed. In various contexts,
-you can start typing your command and press tab. A list of potential completions
-will be presented to you. You can then type a little more, hit tab again, and
-eventually autocomplete what you want.
-
-When specifying file paths using the one-letter shortcuts, the CLI will attempt
-to complete pathnames for you. This is most handy for the `-I` (init image) and
-`-M` (init mask) paths. To initiate completion, start the path with a slash `/`
-or `./`, for example:
-
-```bash
-dream> "zebra with a mustache" -I./test-pictures<TAB>
->>>>>>> 98950e67
 -I./test-pictures/Lincoln-and-Parrot.png  -I./test-pictures/zebra.jpg        -I./test-pictures/madonna.png
 -I./test-pictures/bad-sketch.png          -I./test-pictures/man_with_eagle/
 ```
