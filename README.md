# Stable Diffusion Dream Script

This is a fork of CompVis/stable-diffusion, the wonderful open source
text-to-image generator.

The original has been modified in several ways:

## Interactive command-line interface similar to the Discord bot

The *dream.py* script, located in scripts/dream.py, 
provides an interactive interface to image generation similar to
the "dream mothership" bot that Stable AI provided on its Discord
server. Unlike the txt2img.py and img2img.py scripts provided in the
original CompViz/stable-diffusion source code repository, the
time-consuming initialization of the AI model
initialization only happens once. After that image generation 
from the command-line interface is very fast.

The script uses the readline library to allow for in-line editing,
command history (up and down arrows), autocompletion, and more. To help
keep track of which prompts generated which images, the script writes a
log file of image names and prompts to the selected output directory.
In addition, as of version 1.02, it also writes the prompt into the PNG
file's metadata where it can be retrieved using scripts/images2prompt.py

The script is confirmed to work on Linux and Windows systems. It should
work on MacOSX as well, but this is not confirmed. Note that this script
runs from the command-line (CMD or Terminal window), and does not have a GUI.

~~~~
(ldm) ~/stable-diffusion$ python3 ./scripts/dream.py
* Initializing, be patient...
Loading model from models/ldm/text2img-large/model.ckpt
LatentDiffusion: Running in eps-prediction mode
DiffusionWrapper has 872.30 M params.
making attention of type 'vanilla' with 512 in_channels
Working with z of shape (1, 4, 32, 32) = 4096 dimensions.
making attention of type 'vanilla' with 512 in_channels
Loading Bert tokenizer from "models/bert"
setting sampler to plms

* Initialization done! Awaiting your command...
dream> ashley judd riding a camel -n2 -s150
Outputs:
   outputs/img-samples/00009.png: "ashley judd riding a camel" -n2 -s150 -S 416354203
   outputs/img-samples/00010.png: "ashley judd riding a camel" -n2 -s150 -S 1362479620

dream> "there's a fly in my soup" -n6 -g
    outputs/img-samples/00011.png: "there's a fly in my soup" -n6 -g -S 2685670268
    seeds for individual rows: [2685670268, 1216708065, 2335773498, 822223658, 714542046, 3395302430]
dream> q

# this shows how to retrieve the prompt stored in the saved image's metadata
(ldm) ~/stable-diffusion$ python3 ./scripts/images2prompt.py outputs/img_samples/*.png
00009.png: "ashley judd riding a camel" -s150 -S 416354203
00010.png: "ashley judd riding a camel" -s150 -S 1362479620
00011.png: "there's a fly in my soup" -n6 -g -S 2685670268
~~~~

The dream> prompt's arguments are pretty much identical to those used
in the Discord bot, except you don't need to type "!dream" (it doesn't
hurt if you do). A significant change is that creation of individual
images is now the default unless --grid (-g) is given. For backward
compatibility, the -i switch is recognized.  For command-line help
type -h (or --help) at the dream> prompt.

The script itself also recognizes a series of command-line switches
that will change important global defaults, such as the directory for
image outputs and the location of the model weight files.

## Image-to-Image

This script also provides an img2img feature that lets you seed your
creations with a drawing or photo. This is a really cool feature that tells
stable diffusion to build the prompt on top of the image you provide, preserving
the original's basic shape and layout. To use it, provide the --init_img 
option as shown here:

~~~~
dream> "waterfall and rainbow" --init_img=./init-images/crude_drawing.png --strength=0.5 -s100 -n4
~~~~

The --init_img (-I) option gives the path to the seed picture. --strength (-f) controls how much
the original will be modified, ranging from 0.0 (keep the original intact), to 1.0 (ignore the original
completely). The default is 0.75, and ranges from 0.25-0.75 give interesting results.

## Weighted Prompts

You may weight different sections of the prompt to tell the sampler to attach different levels of
priority to them, by adding :(number) to the end of the section you wish to up- or downweight.
For example consider this prompt:

~~~~
    tabby cat:0.25 white duck:0.75 hybrid
~~~~

This will tell the sampler to invest 25% of its effort on the tabby
cat aspect of the image and 75% on the white duck aspect
(surprisingly, this example actually works). The prompt weights can
use any combination of integers and floating point numbers, and they
do not need to add up to 1. A practical example of using this type of
weighting is described here:
https://www.reddit.com/r/StableDiffusion/comments/wvb7q7/using_prompt_weights_to_tweak_an_image_with/

## Changes

* v1.06 (23 August 2022)
<<<<<<< HEAD
   * Added weighted prompt support contributed by [xraxra](https://github.com/xraxra)
   * Example of using weighted prompts to tweak a demonic figure contributed by [bmaltais](https://github.com/bmaltais)
=======
   * Image filenames will now never fill gaps in the sequence, but will be assigned the
     next higher name in the chosen directory. This ensures that the alphabetic and chronological
     sort orders are the same.
>>>>>>> 1f2e52a1

* v1.05 (22 August 2022 - after the drop)
   * Filenames now use the following formats:
       000010.95183149.png      -- Two files produced by the same command (e.g. -n2),
       000010.26742632.png      -- distinguished by a different seed.

       000011.455191342.01.png  -- Two files produced by the same command using
       000011.455191342.02.png  -- a batch size>1 (e.g. -b2). They have the same seed.

       000011.4160627868.grid#1-4.png  -- a grid of four images (-g); the whole grid can
                                          be regenerated with the indicated key

    * It should no longer be possible for one image to overwrite another
    * You can use the "cd" and "pwd" commands at the dream> prompt to set and retrieve
      the path of the output directory.
     
* v1.04 (22 August 2022 - after the drop)
   * Updated README to reflect installation of the released weights.
   * Suppressed very noisy and inconsequential warning when loading the frozen CLIP
   tokenizer.

* v1.03 (22 August 2022)
   * The original txt2img and img2img scripts from the CompViz repository have been moved into
     a subfolder named "orig_scripts", to reduce confusion.
   
* v1.02 (21 August 2022)
    * A copy of the prompt and all of its switches and options is now stored in the corresponding
    image in a tEXt metadata field named "Dream". You can read the prompt using scripts/images2prompt.py,
    or an image editor that allows you to explore the full metadata.
        **Please run "conda env update -f environment.yaml" to load the k_lms dependencies!!**

* v1.01 (21 August 2022)
    * added k_lms sampling. 
      **Please run "conda env update -f environment.yaml" to load the k_lms dependencies!!**
    * use half precision arithmetic by default, resulting in faster execution and lower memory requirements
    Pass argument --full_precision to dream.py to get slower but more accurate image generation


## Installation

There are separate installation walkthroughs for [Linux/Mac](#linuxmac) and [Windows](#windows).

### Linux/Mac

1. You will need to install the following prerequisites if they are not already available. Use your
operating system's preferred installer
* Python (version 3.8.5 recommended; higher may work)
* git

2. Install the Python Anaconda environment manager using pip3.
```
~$ pip3 install anaconda
```
After installing anaconda, you should log out of your system and log back in. If the installation
worked, your command prompt will be prefixed by the name of the current anaconda environment, "(base)".

3. Copy the stable-diffusion source code from GitHub:
```
(base) ~$ git clone https://github.com/lstein/stable-diffusion.git
```
This will create stable-diffusion folder where you will follow the rest of the steps.

4. Enter the newly-created stable-diffusion folder. From this step forward make sure that you are working in the stable-diffusion directory!
```
(base) ~$ cd stable-diffusion
(base) ~/stable-diffusion$
```
5. Use anaconda to copy necessary python packages, create a new python environment named "ldm",
and activate the environment. 
```
(base) ~/stable-diffusion$ conda env create -f environment.yaml
(base) ~/stable-diffusion$ conda activate ldm
(ldm) ~/stable-diffusion$
```
After these steps, your command prompt will be prefixed by "(ldm)" as shown above.

6. Load a couple of small machine-learning models required by stable diffusion:
```
(ldm) ~/stable-diffusion$ python3 scripts/preload_models.py
```

Note that this step is necessary because I modified the original
just-in-time model loading scheme to allow the script to work on GPU
machines that are not internet connected. See [Workaround for machines with limited internet connectivity](#workaround-for-machines-with-limited-internet-connectivity)

7. Now you need to install the weights for the stable diffusion model.

For running with the released weights, you will first need to set up an acount with Hugging Face (https://huggingface.co).
Use your credentials to log in, and then point your browser at https://huggingface.co/CompVis/stable-diffusion-v-1-4-original.
You may be asked to sign a license agreement at this point.

Click on "Files and versions" near the top of the page, and then click on the file named "sd-v1-4.ckpt". You'll be taken
to a page that prompts you to click the "download" link. Save the file somewhere safe on your local machine.

Now run the following commands from within the stable-diffusion directory. This will create a symbolic
link from the stable-diffusion model.ckpt file, to the true location of the sd-v1-4.ckpt file.
   
```
(ldm) ~/stable-diffusion$ mkdir -p models/ldm/stable-diffusion-v1
(ldm) ~/stable-diffusion$ ln -sf /path/to/sd-v1-4.ckpt models/ldm/stable-diffusion-v1/model.ckpt
```

8. Start generating images!
```
# for the pre-release weights use the -l or --liaon400m switch
(ldm) ~/stable-diffusion$ python3 scripts/dream.py -l

# for the post-release weights do not use the switch
(ldm) ~/stable-diffusion$ python3 scripts/dream.py

# for additional configuration switches and arguments, use -h or --help
(ldm) ~/stable-diffusion$ python3 scripts/dream.py -h
```
9. Subsequently, to relaunch the script, be sure to run "conda activate ldm" (step 5, second command), enter the "stable-diffusion" 
directory, and then launch the dream script (step 8). If you forget to activate the ldm environment, the script will fail with multiple ModuleNotFound errors.

#### Updating to newer versions of the script

This distribution is changing rapidly. If you used the "git clone" method (step 5) to download the stable-diffusion directory, then to update to the latest and greatest version, launch the Anaconda window, enter "stable-diffusion", and type:
```
(ldm) ~/stable-diffusion$ git pull
```
This will bring your local copy into sync with the remote one.

### Windows

1. Install Python version 3.8.5 from here: https://www.python.org/downloads/windows/
   (note that several users have reported that later versions do not work properly)

2. Install Anaconda3 (miniconda3 version) from here: https://docs.anaconda.com/anaconda/install/windows/

3. Install Git from here: https://git-scm.com/download/win

4. Launch Anaconda from the Windows Start menu. This will bring up a command window. Type all the remaining commands in this window.

5. Run the command:
```
git clone https://github.com/lstein/stable-diffusion.git
```
This will create stable-diffusion folder where you will follow the rest of the steps.

6. Enter the newly-created stable-diffusion folder. From this step forward make sure that you are working in the stable-diffusion directory!
```
cd stable-diffusion
```

7. Run the following two commands:
```
conda env create -f environment.yaml    (step 7a)
conda activate ldm                      (step 7b)
```
This will install all python requirements and activate the "ldm" environment which sets PATH and other environment variables properly.

8. Run the command:
```
python scripts\preload_models.py
```

This installs several machine learning models that stable diffusion
requires. (Note that this step is required. I created it because some people
are using GPU systems that are behind a firewall and the models can't be
downloaded just-in-time)

9. Now you need to install the weights for the big stable diffusion model.

For running with the released weights, you will first need to set up
an acount with Hugging Face (https://huggingface.co).  Use your
credentials to log in, and then point your browser at
https://huggingface.co/CompVis/stable-diffusion-v-1-4-original.  You
may be asked to sign a license agreement at this point.

Click on "Files and versions" near the top of the page, and then click
on the file named "sd-v1-4.ckpt". You'll be taken to a page that
prompts you to click the "download" link. Now save the file somewhere
safe on your local machine.  The weight file is >4 GB in size, so
downloading may take a while.

Now run the following commands from **within the stable-diffusion
directory** to copy the weights file to the right place:
   
```
mkdir -p models\ldm\stable-diffusion-v1
copy C:\path\to\sd-v1-4.ckpt models\ldm\stable-diffusion-v1\model.ckpt
```
Please replace "C:\path\to\sd-v1.4.ckpt" with the correct path to wherever
you stashed this file. If you prefer not to copy or move the .ckpt file, 
you may instead create a shortcut to it from within
"models\ldm\stable-diffusion-v1\".

10. Start generating images!
```
# for the pre-release weights
python scripts\dream.py -l

# for the post-release weights
python scripts\dream.py
```
11. Subsequently, to relaunch the script, first activate the Anaconda command window (step 4), enter the stable-diffusion directory (step 6, "cd \path\to\stable-diffusion"), run "conda activate ldm" (step 7b), and then launch the dream script (step 10).

#### Updating to newer versions of the script

This distribution is changing rapidly. If you used the "git clone" method (step 5) to download the stable-diffusion directory, then to update to the latest and greatest version, launch the Anaconda window, enter "stable-diffusion", and type:
```
git pull
```
This will bring your local copy into sync with the remote one.

## Simplified API for text to image generation

For programmers who wish to incorporate stable-diffusion into other
products, this repository includes a simplified API for text to image generation, which
lets you create images from a prompt in just three lines of code:

~~~~
from ldm.simplet2i import T2I
model   = T2I()
outputs = model.txt2img("a unicorn in manhattan")
~~~~

Outputs is a list of lists in the format [[filename1,seed1],[filename2,seed2]...]
Please see ldm/simplet2i.py for more information.


## Workaround for machines with limited internet connectivity

My development machine is a GPU node in a high-performance compute
cluster which has no connection to the internet. During model
initialization, stable-diffusion tries to download the Bert tokenizer
and a file needed by the kornia library.  This obviously didn't work
for me.

To work around this, I have modified ldm/modules/encoders/modules.py
to look for locally cached Bert files rather than attempting to
download them. For this to work, you must run
"scripts/preload_models.py" once from an internet-connected machine
prior to running the code on an isolated one. This assumes that both
machines share a common network-mounted filesystem with a common
.cache directory.

~~~~
(ldm) ~/stable-diffusion$ python3 ./scripts/preload_models.py
preloading bert tokenizer...
Downloading: 100%|██████████████████████████████████| 28.0/28.0 [00:00<00:00, 49.3kB/s]
Downloading: 100%|██████████████████████████████████| 226k/226k [00:00<00:00, 2.79MB/s]
Downloading: 100%|██████████████████████████████████| 455k/455k [00:00<00:00, 4.36MB/s]
Downloading: 100%|██████████████████████████████████| 570/570 [00:00<00:00, 477kB/s]
...success
preloading kornia requirements...
Downloading: "https://github.com/DagnyT/hardnet/raw/master/pretrained/train_liberty_with_aug/checkpoint_liberty_with_aug.pth" to /u/lstein/.cache/torch/hub/checkpoints/checkpoint_liberty_with_aug.pth
100%|███████████████████████████████████████████████| 5.10M/5.10M [00:00<00:00, 101MB/s]
...success
~~~~

If you don't need this change and want to download the files just in
time, copy over the file ldm/modules/encoders/modules.py from the
CompVis/stable-diffusion repository. Or you can run preload_models.py
on the target machine.

## Support

For support,
please use this repository's GitHub Issues tracking service. Feel free
to send me an email if you use and like the script.

*Original Author:* Lincoln D. Stein <lincoln.stein@gmail.com>

*Contributions by:* [Peter Kowalczyk](https://github.com/slix), [Henry Harrison](https://github.com/hwharrison), [xraxra](https://github.com/xraxra), and [bmaltais](https://github.com/bmaltais)

# Original README from CompViz/stable-diffusion
*Stable Diffusion was made possible thanks to a collaboration with [Stability AI](https://stability.ai/) and [Runway](https://runwayml.com/) and builds upon our previous work:*

[**High-Resolution Image Synthesis with Latent Diffusion Models**](https://ommer-lab.com/research/latent-diffusion-models/)<br/>
[Robin Rombach](https://github.com/rromb)\*,
[Andreas Blattmann](https://github.com/ablattmann)\*,
[Dominik Lorenz](https://github.com/qp-qp)\,
[Patrick Esser](https://github.com/pesser),
[Björn Ommer](https://hci.iwr.uni-heidelberg.de/Staff/bommer)<br/>

**CVPR '22 Oral**

which is available on [GitHub](https://github.com/CompVis/latent-diffusion). PDF at [arXiv](https://arxiv.org/abs/2112.10752). Please also visit our [Project page](https://ommer-lab.com/research/latent-diffusion-models/).

![txt2img-stable2](assets/stable-samples/txt2img/merged-0006.png)
[Stable Diffusion](#stable-diffusion-v1) is a latent text-to-image diffusion
model.
Thanks to a generous compute donation from [Stability AI](https://stability.ai/) and support from [LAION](https://laion.ai/), we were able to train a Latent Diffusion Model on 512x512 images from a subset of the [LAION-5B](https://laion.ai/blog/laion-5b/) database. 
Similar to Google's [Imagen](https://arxiv.org/abs/2205.11487), 
this model uses a frozen CLIP ViT-L/14 text encoder to condition the model on text prompts.
With its 860M UNet and 123M text encoder, the model is relatively lightweight and runs on a GPU with at least 10GB VRAM.
See [this section](#stable-diffusion-v1) below and the [model card](https://huggingface.co/CompVis/stable-diffusion).

  
## Requirements

A suitable [conda](https://conda.io/) environment named `ldm` can be created
and activated with:

```
conda env create -f environment.yaml
conda activate ldm
```

You can also update an existing [latent diffusion](https://github.com/CompVis/latent-diffusion) environment by running

```
conda install pytorch torchvision -c pytorch
pip install transformers==4.19.2
pip install -e .
```

## Stable Diffusion v1

Stable Diffusion v1 refers to a specific configuration of the model
architecture that uses a downsampling-factor 8 autoencoder with an 860M UNet
and CLIP ViT-L/14 text encoder for the diffusion model. The model was pretrained on 256x256 images and 
then finetuned on 512x512 images.

*Note: Stable Diffusion v1 is a general text-to-image diffusion model and therefore mirrors biases and (mis-)conceptions that are present
in its training data. 
Details on the training procedure and data, as well as the intended use of the model can be found in the corresponding [model card](https://huggingface.co/CompVis/stable-diffusion).
Research into the safe deployment of general text-to-image models is an ongoing effort. To prevent misuse and harm, we currently provide access to the checkpoints only for [academic research purposes upon request](https://stability.ai/academia-access-form).
**This is an experiment in safe and community-driven publication of a capable and general text-to-image model. We are working on a public release with a more permissive license that also incorporates ethical considerations.***

[Request access to Stable Diffusion v1 checkpoints for academic research](https://stability.ai/academia-access-form) 

### Weights

We currently provide three checkpoints, `sd-v1-1.ckpt`, `sd-v1-2.ckpt` and `sd-v1-3.ckpt`,
which were trained as follows,

- `sd-v1-1.ckpt`: 237k steps at resolution `256x256` on [laion2B-en](https://huggingface.co/datasets/laion/laion2B-en).
  194k steps at resolution `512x512` on [laion-high-resolution](https://huggingface.co/datasets/laion/laion-high-resolution) (170M examples from LAION-5B with resolution `>= 1024x1024`).
- `sd-v1-2.ckpt`: Resumed from `sd-v1-1.ckpt`.
  515k steps at resolution `512x512` on "laion-improved-aesthetics" (a subset of laion2B-en,
filtered to images with an original size `>= 512x512`, estimated aesthetics score `> 5.0`, and an estimated watermark probability `< 0.5`. The watermark estimate is from the LAION-5B metadata, the aesthetics score is estimated using an [improved aesthetics estimator](https://github.com/christophschuhmann/improved-aesthetic-predictor)).
- `sd-v1-3.ckpt`: Resumed from `sd-v1-2.ckpt`. 195k steps at resolution `512x512` on "laion-improved-aesthetics" and 10\% dropping of the text-conditioning to improve [classifier-free guidance sampling](https://arxiv.org/abs/2207.12598).

Evaluations with different classifier-free guidance scales (1.5, 2.0, 3.0, 4.0,
5.0, 6.0, 7.0, 8.0) and 50 PLMS sampling
steps show the relative improvements of the checkpoints:
![sd evaluation results](assets/v1-variants-scores.jpg)



### Text-to-Image with Stable Diffusion
![txt2img-stable2](assets/stable-samples/txt2img/merged-0005.png)
![txt2img-stable2](assets/stable-samples/txt2img/merged-0007.png)

Stable Diffusion is a latent diffusion model conditioned on the (non-pooled) text embeddings of a CLIP ViT-L/14 text encoder.


#### Sampling Script

After [obtaining the weights](#weights), link them
```
mkdir -p models/ldm/stable-diffusion-v1/
ln -s <path/to/model.ckpt> models/ldm/stable-diffusion-v1/model.ckpt 
```
and sample with
```
python scripts/txt2img.py --prompt "a photograph of an astronaut riding a horse" --plms 
```

By default, this uses a guidance scale of `--scale 7.5`, [Katherine Crowson's implementation](https://github.com/CompVis/latent-diffusion/pull/51) of the [PLMS](https://arxiv.org/abs/2202.09778) sampler, 
and renders images of size 512x512 (which it was trained on) in 50 steps. All supported arguments are listed below (type `python scripts/txt2img.py --help`).

```commandline
usage: txt2img.py [-h] [--prompt [PROMPT]] [--outdir [OUTDIR]] [--skip_grid] [--skip_save] [--ddim_steps DDIM_STEPS] [--plms] [--laion400m] [--fixed_code] [--ddim_eta DDIM_ETA] [--n_iter N_ITER] [--H H] [--W W] [--C C] [--f F] [--n_samples N_SAMPLES] [--n_rows N_ROWS]
                  [--scale SCALE] [--from-file FROM_FILE] [--config CONFIG] [--ckpt CKPT] [--seed SEED] [--precision {full,autocast}]

optional arguments:
  -h, --help            show this help message and exit
  --prompt [PROMPT]     the prompt to render
  --outdir [OUTDIR]     dir to write results to
  --skip_grid           do not save a grid, only individual samples. Helpful when evaluating lots of samples
  --skip_save           do not save individual samples. For speed measurements.
  --ddim_steps DDIM_STEPS
                        number of ddim sampling steps
  --plms                use plms sampling
  --laion400m           uses the LAION400M model
  --fixed_code          if enabled, uses the same starting code across samples
  --ddim_eta DDIM_ETA   ddim eta (eta=0.0 corresponds to deterministic sampling
  --n_iter N_ITER       sample this often
  --H H                 image height, in pixel space
  --W W                 image width, in pixel space
  --C C                 latent channels
  --f F                 downsampling factor
  --n_samples N_SAMPLES
                        how many samples to produce for each given prompt. A.k.a. batch size
                        (note that the seeds for each image in the batch will be unavailable)
  --n_rows N_ROWS       rows in the grid (default: n_samples)
  --scale SCALE         unconditional guidance scale: eps = eps(x, empty) + scale * (eps(x, cond) - eps(x, empty))
  --from-file FROM_FILE
                        if specified, load prompts from this file
  --config CONFIG       path to config which constructs model
  --ckpt CKPT           path to checkpoint of model
  --seed SEED           the seed (for reproducible sampling)
  --precision {full,autocast}
                        evaluate at this precision

```
Note: The inference config for all v1 versions is designed to be used with EMA-only checkpoints. 
For this reason `use_ema=False` is set in the configuration, otherwise the code will try to switch from
non-EMA to EMA weights. If you want to examine the effect of EMA vs no EMA, we provide "full" checkpoints
which contain both types of weights. For these, `use_ema=False` will load and use the non-EMA weights.


#### Diffusers Integration

Another way to download and sample Stable Diffusion is by using the [diffusers library](https://github.com/huggingface/diffusers/tree/main#new--stable-diffusion-is-now-fully-compatible-with-diffusers)
```py
# make sure you're logged in with `huggingface-cli login`
from torch import autocast
from diffusers import StableDiffusionPipeline, LMSDiscreteScheduler

pipe = StableDiffusionPipeline.from_pretrained(
	"CompVis/stable-diffusion-v1-3-diffusers", 
	use_auth_token=True
)

prompt = "a photo of an astronaut riding a horse on mars"
with autocast("cuda"):
    image = pipe(prompt)["sample"][0]  
    
image.save("astronaut_rides_horse.png")
```



### Image Modification with Stable Diffusion

By using a diffusion-denoising mechanism as first proposed by [SDEdit](https://arxiv.org/abs/2108.01073), the model can be used for different 
tasks such as text-guided image-to-image translation and upscaling. Similar to the txt2img sampling script, 
we provide a script to perform image modification with Stable Diffusion.  

The following describes an example where a rough sketch made in [Pinta](https://www.pinta-project.com/) is converted into a detailed artwork.
```
python scripts/img2img.py --prompt "A fantasy landscape, trending on artstation" --init-img <path-to-img.jpg> --strength 0.8
```
Here, strength is a value between 0.0 and 1.0, that controls the amount of noise that is added to the input image. 
Values that approach 1.0 allow for lots of variations but will also produce images that are not semantically consistent with the input. See the following example.

**Input**

![sketch-in](assets/stable-samples/img2img/sketch-mountains-input.jpg)

**Outputs**

![out3](assets/stable-samples/img2img/mountains-3.png)
![out2](assets/stable-samples/img2img/mountains-2.png)

This procedure can, for example, also be used to upscale samples from the base model.


## Comments 

- Our codebase for the diffusion models builds heavily on [OpenAI's ADM codebase](https://github.com/openai/guided-diffusion)
and [https://github.com/lucidrains/denoising-diffusion-pytorch](https://github.com/lucidrains/denoising-diffusion-pytorch). 
Thanks for open-sourcing!

- The implementation of the transformer encoder is from [x-transformers](https://github.com/lucidrains/x-transformers) by [lucidrains](https://github.com/lucidrains?tab=repositories). 


## BibTeX

```
@misc{rombach2021highresolution,
      title={High-Resolution Image Synthesis with Latent Diffusion Models}, 
      author={Robin Rombach and Andreas Blattmann and Dominik Lorenz and Patrick Esser and Björn Ommer},
      year={2021},
      eprint={2112.10752},
      archivePrefix={arXiv},
      primaryClass={cs.CV}
}

```

<|MERGE_RESOLUTION|>--- conflicted
+++ resolved
@@ -104,15 +104,14 @@
 
 ## Changes
 
-* v1.06 (23 August 2022)
-<<<<<<< HEAD
-   * Added weighted prompt support contributed by [xraxra](https://github.com/xraxra)
-   * Example of using weighted prompts to tweak a demonic figure contributed by [bmaltais](https://github.com/bmaltais)
-=======
+* v1.07 (23 August 2022)
    * Image filenames will now never fill gaps in the sequence, but will be assigned the
      next higher name in the chosen directory. This ensures that the alphabetic and chronological
      sort orders are the same.
->>>>>>> 1f2e52a1
+
+* v1.06 (23 August 2022)
+   * Added weighted prompt support contributed by [xraxra](https://github.com/xraxra)
+   * Example of using weighted prompts to tweak a demonic figure contributed by [bmaltais](https://github.com/bmaltais)
 
 * v1.05 (22 August 2022 - after the drop)
    * Filenames now use the following formats:
