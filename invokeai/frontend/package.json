{
  "name": "invoke-ai-ui",
  "private": true,
  "version": "0.0.1",
  "scripts": {
    "prepare": "cd ../../ && husky install invokeai/frontend/.husky",
    "dev": "vite dev",
    "build": "tsc && vite build",
    "preview": "vite preview",
    "madge": "madge --circular src/main.tsx",
    "lint": "eslint --fix .",
    "lint-staged": "lint-staged",
<<<<<<< HEAD
    "prettier": "prettier '*.{json,js,ts,html}' 'src/**/*.{ts,tsx,scss}' --write .",
=======
    "prettier": "prettier *.{json,js,ts,html} public/locales/*.json src/**/*.{ts,tsx,scss} --write --loglevel warn .",
>>>>>>> fd74f513
    "fmt": "npm run prettier -- --write",
    "postinstall": "patch-package"
  },
  "dependencies": {
    "@chakra-ui/icons": "^2.0.17",
    "@chakra-ui/react": "^2.5.1",
    "@emotion/cache": "^11.10.5",
    "@emotion/react": "^11.10.6",
    "@emotion/styled": "^11.10.6",
    "@radix-ui/react-context-menu": "^2.1.1",
    "@radix-ui/react-slider": "^1.1.0",
    "@radix-ui/react-tooltip": "^1.0.3",
    "@reduxjs/toolkit": "^1.9.2",
    "@types/uuid": "^9.0.0",
    "@vitejs/plugin-react-swc": "^3.2.0",
    "add": "^2.0.6",
    "dateformat": "^5.0.3",
    "formik": "^2.2.9",
    "framer-motion": "^9.0.4",
    "i18next": "^22.4.10",
    "i18next-browser-languagedetector": "^7.0.1",
    "i18next-http-backend": "^2.1.1",
    "konva": "^8.4.2",
    "lodash": "^4.17.21",
    "re-resizable": "^6.9.9",
    "react": "^18.2.0",
    "react-colorful": "^5.6.1",
    "react-dom": "^18.2.0",
    "react-dropzone": "^14.2.3",
    "react-hotkeys-hook": "4.3.5",
    "react-i18next": "^12.1.5",
    "react-icons": "^4.7.1",
    "react-konva": "^18.2.4",
    "react-konva-utils": "^0.3.2",
    "react-redux": "^8.0.5",
    "react-transition-group": "^4.4.5",
    "react-zoom-pan-pinch": "^2.6.1",
    "redux-deep-persist": "^1.0.7",
    "redux-persist": "^6.0.0",
    "socket.io": "^4.6.0",
    "socket.io-client": "^4.6.0",
    "use-image": "^1.1.0",
    "uuid": "^9.0.0",
    "yarn": "^1.22.19"
  },
  "devDependencies": {
    "@types/dateformat": "^5.0.0",
    "@types/react": "^18.0.28",
    "@types/react-dom": "^18.0.11",
    "@types/react-transition-group": "^4.4.5",
    "@typescript-eslint/eslint-plugin": "^5.52.0",
    "@typescript-eslint/parser": "^5.52.0",
    "babel-plugin-transform-imports": "^2.0.0",
    "eslint": "^8.34.0",
    "eslint-config-prettier": "^8.6.0",
    "eslint-plugin-prettier": "^4.2.1",
    "eslint-plugin-react": "^7.32.2",
    "eslint-plugin-react-hooks": "^4.6.0",
    "husky": "^8.0.3",
    "lint-staged": "^13.1.2",
    "madge": "^6.0.0",
    "patch-package": "^6.5.1",
    "postinstall-postinstall": "^2.1.0",
    "prettier": "^2.8.4",
    "rollup-plugin-visualizer": "^5.9.0",
    "sass": "^1.58.3",
    "terser": "^5.16.4",
    "vite": "^4.1.2",
    "vite-plugin-eslint": "^1.8.1",
    "vite-tsconfig-paths": "^4.0.5"
  },
  "madge": {
    "detectiveOptions": {
      "ts": {
        "skipTypeImports": true
      },
      "tsx": {
        "skipTypeImports": true
      }
    }
  },
  "lint-staged": {
    "**/*.{js,jsx,ts,tsx,cjs,json,html,scss}": [
      "npm run prettier",
      "npm run lint"
    ]
  }
}<|MERGE_RESOLUTION|>--- conflicted
+++ resolved
@@ -10,11 +10,7 @@
     "madge": "madge --circular src/main.tsx",
     "lint": "eslint --fix .",
     "lint-staged": "lint-staged",
-<<<<<<< HEAD
-    "prettier": "prettier '*.{json,js,ts,html}' 'src/**/*.{ts,tsx,scss}' --write .",
-=======
-    "prettier": "prettier *.{json,js,ts,html} public/locales/*.json src/**/*.{ts,tsx,scss} --write --loglevel warn .",
->>>>>>> fd74f513
+    "prettier": "prettier '*.{json,js,ts,html}' 'public/locales/*.json' 'src/**/*.{ts,tsx,scss}' --write --loglevel warn .",
     "fmt": "npm run prettier -- --write",
     "postinstall": "patch-package"
   },
