--- conflicted
+++ resolved
@@ -119,12 +119,8 @@
           variant="link"
           data-variant="link"
           fontSize={20}
-<<<<<<< HEAD
           size={'sm'}
           // colorScheme="blue"
-=======
-          size="sm"
->>>>>>> fd74f513
           icon={
             <Link
               isExternal
@@ -135,15 +131,10 @@
           }
         />
 
-<<<<<<< HEAD
-        {/*<IAIIconButton
-          aria-label={t('common:discordLabel')}
-          tooltip={t('common:discordLabel')}
-=======
+        {/*
         <IAIIconButton
           aria-label={t('common.discordLabel')}
           tooltip={t('common.discordLabel')}
->>>>>>> fd74f513
           variant="link"
           data-variant="link"
           fontSize={20}
@@ -153,14 +144,13 @@
               <FaDiscord />
             </Link>
           }
-<<<<<<< HEAD
         />*/}
 
         <Hide below="md">
           <SettingsModal>
             <IAIIconButton
-              aria-label={t('common:settingsLabel')}
-              tooltip={t('common:settingsLabel')}
+              aria-label={t('common.settingsLabel')}
+              tooltip={t('common.settingsLabel')}
               variant="link"
               data-variant="link"
               fontSize={22}
@@ -184,10 +174,8 @@
             />
           </WelcomeModal>
         </Hide>
-=======
-        />
 
-        <SettingsModal>
+        {/*<SettingsModal>
           <IAIIconButton
             aria-label={t('common.settingsLabel')}
             tooltip={t('common.settingsLabel')}
@@ -197,8 +185,7 @@
             size="sm"
             icon={<MdSettings />}
           />
-        </SettingsModal>
->>>>>>> fd74f513
+        </SettingsModal>*/}
       </div>
     </div>
   );
