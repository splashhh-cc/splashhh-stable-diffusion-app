--- conflicted
+++ resolved
@@ -95,17 +95,6 @@
   ];
 
   return (
-<<<<<<< HEAD
-    <IAIIconButton
-      icon={<MdCancel />}
-      tooltip={t('parameters:cancel')}
-      aria-label={t('parameters:cancel')}
-      isDisabled={true || !isConnected || !isProcessing || !isCancelable}
-      onClick={handleClickCancel}
-      styleClass="cancel-btn"
-      {...rest}
-    />
-=======
     <ButtonGroup
       isAttached
       variant="link"
@@ -170,6 +159,5 @@
         }}
       />
     </ButtonGroup>
->>>>>>> fd74f513
   );
 }