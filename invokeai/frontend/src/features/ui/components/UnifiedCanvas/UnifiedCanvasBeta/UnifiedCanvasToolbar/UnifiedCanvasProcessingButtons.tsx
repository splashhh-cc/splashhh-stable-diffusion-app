--- conflicted
+++ resolved
@@ -38,11 +38,7 @@
         <InvokeButton iconButton />
       </Flex>
       <Flex>
-<<<<<<< HEAD
         <RandomPromptButton width={'100%'} height={'40px'} />
-=======
-        <CancelButton width="100%" height="40px" btnGroupWidth="100%" />
->>>>>>> fd74f513
       </Flex>
     </Flex>
   );
