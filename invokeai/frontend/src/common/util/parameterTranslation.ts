--- conflicted
+++ resolved
@@ -65,12 +65,9 @@
   with_variations?: Array<Array<number>>;
   variation_amount?: number;
   enable_image_debugging?: boolean;
-<<<<<<< HEAD
   user_id?: string;
-=======
   h_symmetry_time_pct?: number;
   v_symmetry_time_pct?: number;
->>>>>>> fd74f513
 };
 
 export type BackendEsrGanParameters = {
