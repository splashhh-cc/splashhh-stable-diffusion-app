import base64
import csv
import glob
import io
import json
import math
import mimetypes
import os
import shutil
import traceback
from datetime import datetime
from threading import Event
from uuid import uuid4

import eventlet
import time

from flask_session import Session
from PIL import Image, ImageOps

from PIL.Image import Image as ImageType
from flask import Flask, redirect, send_from_directory, request, make_response, session
from flask_socketio import SocketIO
from werkzeug.utils import secure_filename
from eventlet.semaphore import Semaphore
from hashlib import pbkdf2_hmac, shake_256

from invokeai.backend.modules.get_canvas_generation_mode import (
    get_canvas_generation_mode,
)
from invokeai.backend.modules.parameters import parameters_to_command
import invokeai.frontend.dist as frontend
from ldm.generate import Generate
from ldm.invoke.args import Args, APP_ID, APP_VERSION, calculate_init_img_hash
from ldm.invoke.conditioning import get_tokens_for_prompt, get_prompt_structure
from ldm.invoke.generator.diffusers_pipeline import PipelineIntermediateState
from ldm.invoke.generator.inpaint import infill_methods
from ldm.invoke.globals import Globals
from ldm.invoke.pngwriter import PngWriter, retrieve_metadata
from ldm.invoke.prompt_parser import split_weighted_subprompts, Blend

# Loading Arguments
opt = Args()
args = opt.parse_args()

# Set the root directory for static files and relative paths
args.root_dir = os.path.expanduser(args.root_dir or "..")
if not os.path.isabs(args.outdir):
    args.outdir = os.path.join(args.root_dir, args.outdir)

# normalize the config directory relative to root
if not os.path.isabs(opt.conf):
    opt.conf = os.path.normpath(os.path.join(Globals.root,opt.conf))

class InvokeAIWebServer:
    def __init__(self, generate: Generate, gfpgan, codeformer, esrgan) -> None:
        self.host = args.host
        self.port = args.port

        self.generate = generate
        self.gfpgan = gfpgan
        self.codeformer = codeformer
        self.esrgan = esrgan

        self.canceled = Event()
        self.ALLOWED_EXTENSIONS = {"png", "jpg", "jpeg"}

        # load control
        s_value = 1
        self.image_gen_semaphore = Semaphore(s_value)
        max_waiters = 10
        self.max_waiters = s_value - max_waiters + 1  # The waiters are considered as negative values in self.semaphore.balance

        # parameters control
        self.max_limits = {
            'generation_parameters': {
                # max images:
                "iterations": 2,
                # max steps:
                "steps": 25,
                # allow high res?
                "hires_fix": False,
                # max image height:
                "height": 768,
                # max image width:
                "width": 512,
            },
            'esrgan_parameters': {
                # max scale up level:
                "level": 3,
            }
        }

    def allowed_file(self, filename: str) -> bool:
        return (
            "." in filename
            and filename.rsplit(".", 1)[1].lower() in self.ALLOWED_EXTENSIONS
        )

    def run(self):
        self.setup_app()
        self.setup_flask()

    def setup_flask(self):
        # Fix missing mimetypes on Windows
        mimetypes.add_type("application/javascript", ".js")
        mimetypes.add_type("text/css", ".css")
        # Socket IO
        logger = True if args.web_verbose else False
        engineio_logger = True if args.web_verbose else False
        max_http_buffer_size = 10000000

        socketio_args = {
            "logger": logger,
            "engineio_logger": engineio_logger,
            "max_http_buffer_size": max_http_buffer_size,
            "ping_interval": (50, 50),
            "ping_timeout": 60,
        }

        if opt.cors:
            _cors = opt.cors
            # convert list back into comma-separated string,
            # be defensive here, not sure in what form this arrives
            if isinstance(_cors, list):
                _cors = ",".join(_cors)
            if "," in _cors:
                _cors = _cors.split(",")
            socketio_args["cors_allowed_origins"] = _cors

        self.app = Flask(
            __name__, static_url_path="", static_folder=frontend.__path__[0]
        )

        self.app.config['SECRET_KEY'] = 'top-secret!'
        self.app.config['SESSION_TYPE'] = 'filesystem'
        Session(self.app)

        self.socketio = SocketIO(self.app, **socketio_args, async_mode=None, manage_session=False)

        # Keep Server Alive Route
        @self.app.route("/flaskwebgui-keep-server-alive")
        def keep_alive():
            return {"message": "Server Running"}

        # Outputs Route
        self.app.config["OUTPUTS_FOLDER"] = os.path.abspath(args.outdir)

        @self.app.route("/outputs/<path:file_path>")
        def outputs(file_path):
            return send_from_directory(self.app.config["OUTPUTS_FOLDER"], file_path)

        # Base Route
        @self.app.route("/")
        def serve():
            if args.web_develop:
                return redirect("http://127.0.0.1:5173")
            else:
                return send_from_directory(self.app.static_folder, "index.html")

        # Challenge
        @self.app.route("/get_challenge", methods=["get"])
        def get_challenge():
            print(f">> Challenge requested")
            challenge = {
                "challenge": 'hard-challenge #' + str(uuid4()),
                "difficulty": 2000,
            }
            session["challenge"] = challenge
            return make_response(challenge, 200)

        @self.app.route("/upload", methods=["POST"])
        def upload():
            try:
                print('post upload request')
                data = json.loads(request.form["data"])
                print(data)
                filename = ""
                # check if the post request has the file part
                if "file" in request.files:
                    file = request.files["file"]
                    # If the user does not select a file, the browser submits an
                    # empty file without a filename.
                    if file.filename == "":
                        return make_response("No file selected", 400)
                    filename = file.filename
                elif "dataURL" in data:
                    file = dataURL_to_bytes(data["dataURL"])
                    if "filename" not in data or data["filename"] == "":
                        return make_response("No filename provided", 400)
                    filename = data["filename"]
                else:
                    return make_response("No file or dataURL", 400)

                kind = data["kind"]

                if kind == "init":
                    path = self.init_image_path
                elif kind == "temp":
                    path = self.temp_image_path
                elif kind == "result":
                    path = self.result_path
                elif kind == "mask":
                    path = self.mask_image_path
                else:
                    return make_response(f"Invalid upload kind: {kind}", 400)

                if not self.allowed_file(filename):
                    return make_response(
                        f'Invalid file type, must be one of: {", ".join(self.ALLOWED_EXTENSIONS)}',
                        400,
                    )

                user_id: str = data["user_id"] if "user_id" in data else ''
                if user_id != secure_filename(user_id):
                    return make_response("Invalid user_id", 400)

                secured_filename = secure_filename(filename)

                uuid = uuid4().hex
                truncated_uuid = uuid[:8]

                split = os.path.splitext(secured_filename)
                name = f"{split[0]}.{truncated_uuid}{split[1]}"

                file_path = os.path.join(path, user_id, name)

                if "dataURL" in data:
                    with open(file_path, "wb") as f:
                        f.write(file)
                else:
                    os.makedirs(os.path.dirname(file_path), exist_ok=True)
                    file.save(file_path)

                mtime = os.path.getmtime(file_path)

                pil_image = Image.open(file_path)

                if "cropVisible" in data and data["cropVisible"] == True:
                    visible_image_bbox = pil_image.getbbox()
                    pil_image = pil_image.crop(visible_image_bbox)
                    pil_image.save(file_path)

                (width, height) = pil_image.size

                thumbnail_path = save_thumbnail(
                    pil_image, os.path.basename(file_path), os.path.join(self.thumbnail_image_path, user_id)
                )

                response = {
                    "url": self.get_url_from_image_path(file_path, user_id),
                    "thumbnail": self.get_url_from_image_path(thumbnail_path, user_id),
                    "mtime": mtime,
                    "width": width,
                    "height": height,
                }

                return make_response(response, 200)

            except Exception as e:
                self.socketio.emit("error", {"message": (str(e))}, to=request.sid)
                print("\n")

                traceback.print_exc()
                print("\n")
                return make_response("Error uploading file", 500)

        self.load_socketio_listeners(self.socketio)

        if args.gui:
            print(">> Launching Invoke AI GUI")
            try:
                from flaskwebgui import FlaskUI

                FlaskUI(
                    app=self.app,
                    socketio=self.socketio,
                    server="flask_socketio",
                    width=1600,
                    height=1000,
                    port=self.port
                ).run()
            except KeyboardInterrupt:
                import sys

                sys.exit(0)
        else:
            useSSL = args.certfile or args.keyfile
            print(">> Started Invoke AI Web Server!")
            if self.host == "0.0.0.0":
                print(
                    f"Point your browser at http{'s' if useSSL else ''}://localhost:{self.port} or use the host's DNS name or IP address."
                )
            else:
                print(
                    ">> Default host address now 127.0.0.1 (localhost). Use --host 0.0.0.0 to bind any address."
                )
                print(
                    f">> Point your browser at http{'s' if useSSL else ''}://{self.host}:{self.port}"
                )
            if not useSSL:
                self.socketio.run(app=self.app, host=self.host, port=self.port)
            else:
                self.socketio.run(
                    app=self.app,
                    host=self.host,
                    port=self.port,
                    certfile=args.certfile,
                    keyfile=args.keyfile,
                )

    def setup_app(self):
        self.result_url = "outputs/"
        self.init_image_url = "outputs/init-images/"
        self.mask_image_url = "outputs/mask-images/"
        self.intermediate_url = "outputs/intermediates/"
        self.temp_image_url = "outputs/temp-images/"
        self.thumbnail_image_url = "outputs/thumbnails/"
        # location for "finished" images
        self.result_path = args.outdir
        # temporary path for intermediates
        self.intermediate_path = os.path.join(self.result_path, "intermediates/")
        # path for user-uploaded init images and masks
        self.init_image_path = os.path.join(self.result_path, "init-images/")
        self.mask_image_path = os.path.join(self.result_path, "mask-images/")
        # path for temp images e.g. gallery generations which are not committed
        self.temp_image_path = os.path.join(self.result_path, "temp-images/")
        # path for thumbnail images
        self.thumbnail_image_path = os.path.join(self.result_path, "thumbnails/")
        # txt log
        self.log_path = os.path.join(self.result_path, "invoke_log.txt")
        # make all output paths
        [
            os.makedirs(path, exist_ok=True)
            for path in [
                self.result_path,
                self.intermediate_path,
                self.init_image_path,
                self.mask_image_path,
                self.temp_image_path,
                self.thumbnail_image_path,
            ]
        ]

    def load_socketio_listeners(self, socketio):
        @socketio.on("requestSystemConfig")
        def handle_request_capabilities():
            print(f">> System config requested")
            config = self.get_system_config()
            config["model_list"] = self.generate.model_manager.list_models()
            config["infill_methods"] = infill_methods()
            config["max_limits"] = self.max_limits
            socketio.emit("systemConfig", config, to=request.sid)

        @socketio.on('searchForModels')
        def handle_search_models(search_folder: str):
            try:
                if not search_folder:
                    socketio.emit(
                    "foundModels",
                    {'search_folder': None, 'found_models': None},
                    to=request.sid
                )
                else:
                    search_folder, found_models = self.generate.model_manager.search_models(search_folder)
                    socketio.emit(
                        "foundModels",
                        {'search_folder': search_folder, 'found_models': found_models},
                        to=request.sid,
                    )
            except Exception as e:
                self.socketio.emit("error", {"message": (str(e))}, to=request.sid)
                print("\n")

                traceback.print_exc()
                print("\n")

        @socketio.on("addNewModel")
        def handle_add_model(new_model_config: dict):
            try:
                model_name = new_model_config['name']
                del new_model_config['name']
                model_attributes = new_model_config
                if len(model_attributes['vae']) == 0:
                    del model_attributes['vae']
                update = False
                current_model_list = self.generate.model_manager.list_models()
                if model_name in current_model_list:
                    update = True

                print(f">> Adding New Model: {model_name}")

                self.generate.model_manager.add_model(
                    model_name=model_name, model_attributes=model_attributes, clobber=True)
                self.generate.model_manager.commit(opt.conf)

                new_model_list = self.generate.model_manager.list_models()
                socketio.emit(
                    "newModelAdded",
                    {"new_model_name": model_name,
                     "model_list": new_model_list, 'update': update},
                    to=request.sid,
                )
                print(f">> New Model Added: {model_name}")
            except Exception as e:
                self.socketio.emit("error", {"message": (str(e))}, to=request.sid)
                print("\n")

                traceback.print_exc()
                print("\n")

        @socketio.on("deleteModel")
        def handle_delete_model(model_name: str):
            try:
                print(f">> Deleting Model: {model_name}")
                self.generate.model_manager.del_model(model_name)
                self.generate.model_manager.commit(opt.conf)
                updated_model_list = self.generate.model_manager.list_models()
                socketio.emit(
                    "modelDeleted",
                    {"deleted_model_name": model_name,
                     "model_list": updated_model_list},
                    to=request.sid,
                )
                print(f">> Model Deleted: {model_name}")
            except Exception as e:
                self.socketio.emit("error", {"message": (str(e))}, to=request.sid)
                print("\n")

                traceback.print_exc()
                print("\n")

        @socketio.on("requestModelChange")
        def handle_set_model(model_name: str):
            try:
                print(f">> Model change requested: {model_name}")
                model = self.generate.set_model(model_name)
                model_list = self.generate.model_manager.list_models()
                if model is None:
                    socketio.emit(
                        "modelChangeFailed",
                        {"model_name": model_name, "model_list": model_list},
                        to=request.sid,
                    )
                else:
                    socketio.emit(
                        "modelChanged",
                        {"model_name": model_name, "model_list": model_list},
                        to=request.sid,
                    )
            except Exception as e:
                self.socketio.emit("error", {"message": (str(e))}, to=request.sid)
                print("\n")

                traceback.print_exc()
                print("\n")

        @socketio.on("requestEmptyTempFolder")
        def empty_temp_folder():
            try:
                temp_files = glob.glob(os.path.join(self.temp_image_path, "*"))
                for f in temp_files:
                    try:
                        os.remove(f)
                        thumbnail_path = os.path.join(
                            self.thumbnail_image_path,
                            os.path.splitext(os.path.basename(f))[0] + ".webp",
                        )
                        os.remove(thumbnail_path)
                    except Exception as e:
                        socketio.emit("error", {"message": f"Unable to delete {f}: {str(e)}"}, to=request.sid)
                        pass

                socketio.emit("tempFolderEmptied", to=request.sid)
            except Exception as e:
                self.socketio.emit("error", {"message": (str(e))}, to=request.sid)
                print("\n")

                traceback.print_exc()
                print("\n")

        @socketio.on("requestSaveStagingAreaImageToGallery")
        def save_temp_image_to_gallery(url, user_id: str =''):
            try:
                if user_id != secure_filename(user_id):
                    raise ValueError("Invalid user_id")

                image_path = self.get_image_path_from_url(url, user_id)
                new_path = os.path.join(self.result_path, user_id, os.path.basename(image_path))
                shutil.copy2(image_path, new_path)

                if os.path.splitext(new_path)[1] == ".png":
                    metadata = retrieve_metadata(new_path)
                else:
                    metadata = {}

                pil_image = Image.open(new_path)

                (width, height) = pil_image.size

                thumbnail_path = save_thumbnail(
                    pil_image, os.path.basename(new_path), os.path.join(self.thumbnail_image_path, user_id)
                )

                image_array = [
                    {
                        "url": self.get_url_from_image_path(new_path, user_id),
                        "thumbnail": self.get_url_from_image_path(thumbnail_path, user_id),
                        "mtime": os.path.getmtime(new_path),
                        "metadata": metadata,
                        "width": width,
                        "height": height,
                        "category": "result",
                    }
                ]

                socketio.emit(
                    "galleryImages",
                    {"images": image_array, "category": "result"},
                    to=request.sid,
                )

            except Exception as e:
                self.socketio.emit("error", {"message": (str(e))}, to=request.sid)
                print("\n")

                traceback.print_exc()
                print("\n")

        @socketio.on("requestLatestImages")
        def handle_request_latest_images(category, latest_mtime, user_id: str = ''):
            try:

                if user_id != secure_filename(user_id):
                    raise ValueError("Invalid user_id")

                base_path = (
                    self.result_path if category == "result" else self.init_image_path
                )

                base_path = os.path.join(base_path, user_id)

                paths = []

                for ext in ("*.png", "*.jpg", "*.jpeg"):
                    paths.extend(glob.glob(os.path.join(base_path, ext)))

                image_paths = sorted(
                    paths, key=lambda x: os.path.getmtime(x), reverse=True
                )

                image_paths = list(
                    filter(
                        lambda x: os.path.getmtime(x) > latest_mtime,
                        image_paths,
                    )
                )

                image_array = []

                for path in image_paths:
                    try:
                        if os.path.splitext(path)[1] == ".png":
                            metadata = retrieve_metadata(path)
                        else:
                            metadata = {}

                        pil_image = Image.open(path)
                        (width, height) = pil_image.size

                        thumbnail_path = save_thumbnail(
                            pil_image, os.path.basename(path), os.path.join(self.thumbnail_image_path, user_id)
                        )

                        image_array.append(
                            {
                                "url": self.get_url_from_image_path(path, user_id),
                                "thumbnail": self.get_url_from_image_path(
                                    thumbnail_path,
                                    user_id,
                                ),
                                "mtime": os.path.getmtime(path),
                                "metadata": metadata.get("sd-metadata"),
                                "dreamPrompt": metadata.get("Dream"),
                                "width": width,
                                "height": height,
                                "category": category,
                            }
                        )
                    except Exception as e:
                        socketio.emit("error", {"message": f"Unable to load {path}: {str(e)}"}, to=request.sid)
                        pass

                socketio.emit(
                    "galleryImages",
                    {"images": image_array, "category": category},
                    to=request.sid,
                )
            except Exception as e:
                self.socketio.emit("error", {"message": (str(e))}, to=request.sid)
                print("\n")

                traceback.print_exc()
                print("\n")

        @socketio.on("requestImages")
        def handle_request_images(category, earliest_mtime=None, user_id: str = ''):
            try:
                if user_id != secure_filename(user_id):
                    raise ValueError("Invalid user_id")

                page_size = 10

                base_path = (
                    self.result_path if category == "result" else self.init_image_path
                )

                base_path = os.path.join(base_path, user_id)

                paths = []
                for ext in ("*.png", "*.jpg", "*.jpeg"):
                    paths.extend(glob.glob(os.path.join(base_path, ext)))

                image_paths = sorted(
                    paths, key=lambda x: os.path.getmtime(x), reverse=True
                )

                if earliest_mtime:
                    image_paths = list(
                        filter(
                            lambda x: os.path.getmtime(x) < earliest_mtime,
                            image_paths,
                        )
                    )

                areMoreImagesAvailable = len(image_paths) >= page_size
                image_paths = image_paths[slice(0, page_size)]

                image_array = []
                for path in image_paths:
                    try:
                        if os.path.splitext(path)[1] == ".png":
                            metadata = retrieve_metadata(path)
                        else:
                            metadata = {}

                        pil_image = Image.open(path)
                        (width, height) = pil_image.size

                        thumbnail_path = save_thumbnail(
                            pil_image, os.path.basename(path), os.path.join(self.thumbnail_image_path, user_id)
                        )

                        image_array.append(
                            {
                                "url": self.get_url_from_image_path(path, user_id),
                                "thumbnail": self.get_url_from_image_path(
                                    thumbnail_path,
                                    user_id,
                                ),
                                "mtime": os.path.getmtime(path),
                                "metadata": metadata.get("sd-metadata"),
                                "dreamPrompt": metadata.get("Dream"),
                                "width": width,
                                "height": height,
                                "category": category,
                            }
                        )
                    except Exception as e:
                        print(f">> Unable to load {path}")
                        socketio.emit("error", {"message": f"Unable to load {path}: {str(e)}"}, to=request.sid)
                        pass

                socketio.emit(
                    "galleryImages",
                    {
                        "images": image_array,
                        "areMoreImagesAvailable": areMoreImagesAvailable,
                        "category": category,
                    },
                    to=request.sid,
                )
            except Exception as e:
                self.socketio.emit("error", {"message": (str(e))}, to=request.sid)
                print("\n")

                traceback.print_exc()
                print("\n")

        @socketio.on("generateImage")
        def handle_generate_image_event(
            generation_parameters, esrgan_parameters, facetool_parameters, user_id: str = '', solved_challenge: dict = None
        ):
            try:
                verify_challenge_solution(session, solved_challenge)

                if user_id != secure_filename(user_id):
                    raise ValueError("Invalid user_id")

                generation_parameters, esrgan_parameters, facetool_parameters = self.enforce_max_limits(
                    generation_parameters, esrgan_parameters, facetool_parameters)

                # truncate long init_mask/init_img base64 if needed
                printable_parameters = {
                    **generation_parameters,
                }

                if "init_img" in generation_parameters:
                    printable_parameters["init_img"] = (
                        printable_parameters["init_img"][:64] + "..."
                    )

                if "init_mask" in generation_parameters:
                    printable_parameters["init_mask"] = (
                        printable_parameters["init_mask"][:64] + "..."
                    )

                print(f'\n>> Image Generation Parameters:\n\n{printable_parameters}\n')
                print(f'>> ESRGAN Parameters: {esrgan_parameters}')
                print(f'>> Facetool Parameters: {facetool_parameters}')
                print(f'>> User ID: {user_id}')
                self.generate_images(
                    generation_parameters,
                    esrgan_parameters,
                    facetool_parameters,
                    user_id,
                )
            except Exception as e:
                self.socketio.emit("error", {"message": (str(e))}, to=request.sid)
                print("\n")

                traceback.print_exc()
                print("\n")

        @socketio.on("runPostprocessing")
        def handle_run_postprocessing(original_image, postprocessing_parameters, user_id: str = '', solved_challenge: dict = None
                                      ):
            try:
                print(
                    f'>> Postprocessing requested for "{original_image["url"]}": {postprocessing_parameters}'
                )
                verify_challenge_solution(session, solved_challenge)

                analytics = init_analytics_post_item(postprocessing_parameters, user_id)

                if user_id != secure_filename(user_id):
                    raise ValueError("Invalid user_id")

                if 'postprocessed' in original_image['url']:
                    raise ValueError("Unable to postprocess an image more then once")

                progress = Progress()

                socketio.emit("progressUpdate", progress.to_formatted_dict(), to=request.sid)
                eventlet.sleep(0)

                original_image_path = self.get_image_path_from_url(
                    original_image["url"],
                    user_id,
                )

                image = Image.open(original_image_path)

                try:
                    seed = original_image["metadata"]["image"]["seed"]
                except (KeyError) as e:
                    seed = "unknown_seed"
                    pass

                if postprocessing_parameters["type"] == "esrgan":
                    progress.set_current_status("common:statusUpscalingESRGAN")
                elif postprocessing_parameters["type"] == "gfpgan":
                    progress.set_current_status("common:statusRestoringFacesGFPGAN")
                elif postprocessing_parameters["type"] == "codeformer":
                    progress.set_current_status("common:statusRestoringFacesCodeFormer")

                socketio.emit("progressUpdate", progress.to_formatted_dict(), to=request.sid)
                eventlet.sleep(0)

<<<<<<< HEAD
                if self.image_gen_semaphore.balance <= self.max_waiters:
                    analytics["queue_wait_time_sec"] = round(time.time() - analytics["queue_wait_time_sec"], 2)
                    write_analytics(self.result_path,analytics)
                    raise Exception("Too many concurrent requests. Please try again later.")

                with self.image_gen_semaphore:
                    analytics["queue_wait_time_sec"] = round(time.time() - analytics["queue_wait_time_sec"], 2)
                    analytics["process_time_sec"] = time.time()

                    if postprocessing_parameters["type"] == "esrgan":
                        image = self.esrgan.process(
                            image=image,
                            upsampler_scale=postprocessing_parameters["upscale"][0],
                            strength=postprocessing_parameters["upscale"][1],
                            seed=seed,
                        )
                    elif postprocessing_parameters["type"] == "gfpgan":
                        image = self.gfpgan.process(
                            image=image,
                            strength=postprocessing_parameters["facetool_strength"],
                            seed=seed,
                        )
                    elif postprocessing_parameters["type"] == "codeformer":
                        image = self.codeformer.process(
                            image=image,
                            strength=postprocessing_parameters["facetool_strength"],
                            fidelity=postprocessing_parameters["codeformer_fidelity"],
                            seed=seed,
                            device="cpu"
                            if str(self.generate.device) == "mps"
                            else self.generate.device,
                        )
                    else:
                        raise TypeError(
                            f'{postprocessing_parameters["type"]} is not a valid postprocessing type'
                        )

                    analytics["is_served"] = True
                    analytics["process_time_sec"] = round(time.time() - analytics["process_time_sec"], 2)
                    write_analytics(self.result_path,analytics)
=======
                if postprocessing_parameters["type"] == "esrgan":
                    image = self.esrgan.process(
                        image=image,
                        upsampler_scale=postprocessing_parameters["upscale"][0],
                        denoise_str=postprocessing_parameters["upscale"][1],
                        strength=postprocessing_parameters["upscale"][2],
                        seed=seed,
                    )
                elif postprocessing_parameters["type"] == "gfpgan":
                    image = self.gfpgan.process(
                        image=image,
                        strength=postprocessing_parameters["facetool_strength"],
                        seed=seed,
                    )
                elif postprocessing_parameters["type"] == "codeformer":
                    image = self.codeformer.process(
                        image=image,
                        strength=postprocessing_parameters["facetool_strength"],
                        fidelity=postprocessing_parameters["codeformer_fidelity"],
                        seed=seed,
                        device="cpu"
                        if str(self.generate.device) == "mps"
                        else self.generate.device,
                    )
                else:
                    raise TypeError(
                        f'{postprocessing_parameters["type"]} is not a valid postprocessing type'
                    )
>>>>>>> 7c86130a

                progress.set_current_status("common:statusSavingImage")
                socketio.emit("progressUpdate", progress.to_formatted_dict(), to=request.sid)
                eventlet.sleep(0)

                postprocessing_parameters["seed"] = seed
                metadata = self.parameters_to_post_processed_image_metadata(
                    parameters=postprocessing_parameters,
                    original_image_path=original_image_path,
                )

                command = parameters_to_command(postprocessing_parameters)

                (width, height) = image.size

                path = self.save_result_image(
                    image,
                    command,
                    metadata,
                    os.path.join(self.result_path, user_id),
                    postprocessing=postprocessing_parameters["type"],
                )

                thumbnail_path = save_thumbnail(
                    image, os.path.basename(path), os.path.join(self.thumbnail_image_path, user_id)
                )

                self.write_log_message(
                    f'[Postprocessed] "{original_image_path}" > "{path}": {postprocessing_parameters}'
                )

                progress.mark_complete()
                socketio.emit("progressUpdate", progress.to_formatted_dict(), to=request.sid)
                eventlet.sleep(0)

                socketio.emit(
                    "postprocessingResult",
                    {
                        "url": self.get_url_from_image_path(path, user_id),
                        "thumbnail": self.get_url_from_image_path(thumbnail_path, user_id),
                        "mtime": os.path.getmtime(path),
                        "metadata": metadata,
                        "dreamPrompt": command,
                        "width": width,
                        "height": height,
                    },
                    to=request.sid,
                )
            except Exception as e:
                self.socketio.emit("error", {"message": (str(e))}, to=request.sid)
                print("\n")

                traceback.print_exc()
                print("\n")

        @socketio.on("cancel")
        def handle_cancel():
            print(f">> Cancel processing requested")
            self.canceled.set()

        # TODO: I think this needs a safety mechanism.
        @socketio.on("deleteImage")
        def handle_delete_image(url, thumbnail, uuid, category, user_id: str = ''):
            try:
                if user_id != secure_filename(user_id):
                    raise ValueError("Invalid user_id")

                print(f'>> Delete requested "{url}"')
                from send2trash import send2trash

                path = self.get_image_path_from_url(url, user_id)
                thumbnail_path = self.get_image_path_from_url(thumbnail, user_id)

                send2trash(path)
                send2trash(thumbnail_path)

                socketio.emit(
                    "imageDeleted",
                    {"url": url, "uuid": uuid, "category": category},
                    to=request.sid,
                )
            except Exception as e:
                self.socketio.emit("error", {"message": (str(e))}, to=request.sid)
                print("\n")

                traceback.print_exc()
                print("\n")

    # App Functions
    def get_system_config(self):
        model_list: dict = self.generate.model_manager.list_models()
        active_model_name = None

        for model_name, model_dict in model_list.items():
            if model_dict["status"] == "active":
                active_model_name = model_name

        return {
            "model": "stable diffusion",
            "model_weights": active_model_name,
            "model_hash": self.generate.model_hash,
            "app_id": APP_ID,
            "app_version": APP_VERSION,
        }

    def generate_images(
        self, generation_parameters, esrgan_parameters, facetool_parameters, user_id: str = ''
    ):
        try:
            if user_id != secure_filename(user_id):
                raise ValueError("Invalid user_id")

            req_sid = request.sid

            analytics: dict = init_analytics_gen_item(generation_parameters, esrgan_parameters, facetool_parameters, user_id)

            self.canceled.clear()

            step_index = 1
            prior_variations = (
                generation_parameters["with_variations"]
                if "with_variations" in generation_parameters
                else []
            )

            actual_generation_mode = generation_parameters["generation_mode"]
            original_bounding_box = None

            progress = Progress(generation_parameters=generation_parameters)

            self.socketio.emit("progressUpdate", progress.to_formatted_dict(), to=request.sid)
            eventlet.sleep(0)

            """
            TODO:
            If a result image is used as an init image, and then deleted, we will want to be
            able to use it as an init image in the future. Need to handle this case.
            """

            """
            Prepare for generation based on generation_mode
            """
            if generation_parameters["generation_mode"] == "unifiedCanvas":
                """
                generation_parameters["init_img"] is a base64 image
                generation_parameters["init_mask"] is a base64 image

                So we need to convert each into a PIL Image.
                """

                truncated_outpaint_image_b64 = generation_parameters["init_img"][:64]
                truncated_outpaint_mask_b64 = generation_parameters["init_mask"][:64]

                init_img_url = generation_parameters["init_img"]

                original_bounding_box = generation_parameters["bounding_box"].copy()

                initial_image = dataURL_to_image(
                    generation_parameters["init_img"]
                ).convert("RGBA")

                """
                The outpaint image and mask are pre-cropped by the UI, so the bounding box we pass
                to the generator should be:
                    {
                        "x": 0,
                        "y": 0,
                        "width": original_bounding_box["width"],
                        "height": original_bounding_box["height"]
                    }
                """

                generation_parameters["bounding_box"]["x"] = 0
                generation_parameters["bounding_box"]["y"] = 0

                # Convert mask dataURL to an image and convert to greyscale
                mask_image = dataURL_to_image(
                    generation_parameters["init_mask"]
                ).convert("L")

                actual_generation_mode = get_canvas_generation_mode(
                    initial_image, mask_image
                )

                """
                Apply the mask to the init image, creating a "mask" image with
                transparency where inpainting should occur. This is the kind of
                mask that prompt2image() needs.
                """
                alpha_mask = initial_image.copy()
                alpha_mask.putalpha(mask_image)

                generation_parameters["init_img"] = initial_image
                generation_parameters["init_mask"] = alpha_mask

                # Remove the unneeded parameters for whichever mode we are doing
                if actual_generation_mode == "inpainting":
                    generation_parameters.pop("seam_size", None)
                    generation_parameters.pop("seam_blur", None)
                    generation_parameters.pop("seam_strength", None)
                    generation_parameters.pop("seam_steps", None)
                    generation_parameters.pop("tile_size", None)
                    generation_parameters.pop("force_outpaint", None)
                elif actual_generation_mode == "img2img":
                    generation_parameters["height"] = original_bounding_box["height"]
                    generation_parameters["width"] = original_bounding_box["width"]
                    generation_parameters.pop("init_mask", None)
                    generation_parameters.pop("seam_size", None)
                    generation_parameters.pop("seam_blur", None)
                    generation_parameters.pop("seam_strength", None)
                    generation_parameters.pop("seam_steps", None)
                    generation_parameters.pop("tile_size", None)
                    generation_parameters.pop("force_outpaint", None)
                    generation_parameters.pop("infill_method", None)
                elif actual_generation_mode == "txt2img":
                    generation_parameters["height"] = original_bounding_box["height"]
                    generation_parameters["width"] = original_bounding_box["width"]
                    generation_parameters.pop("strength", None)
                    generation_parameters.pop("fit", None)
                    generation_parameters.pop("init_img", None)
                    generation_parameters.pop("init_mask", None)
                    generation_parameters.pop("seam_size", None)
                    generation_parameters.pop("seam_blur", None)
                    generation_parameters.pop("seam_strength", None)
                    generation_parameters.pop("seam_steps", None)
                    generation_parameters.pop("tile_size", None)
                    generation_parameters.pop("force_outpaint", None)
                    generation_parameters.pop("infill_method", None)

            elif generation_parameters["generation_mode"] == "img2img":
                init_img_url = generation_parameters["init_img"]
                init_img_path = self.get_image_path_from_url(init_img_url, user_id)
                generation_parameters["init_img"] = Image.open(init_img_path).convert('RGB')
                generation_parameters["user_id"] = user_id

            def image_progress(sample, step):
                if self.canceled.is_set():
                    raise CanceledException

                nonlocal step_index
                nonlocal generation_parameters
                nonlocal progress
                nonlocal req_sid

                generation_messages = {
                    "txt2img": "common:statusGeneratingTextToImage",
                    "img2img": "common:statusGeneratingImageToImage",
                    "inpainting": "common:statusGeneratingInpainting",
                    "outpainting": "common:statusGeneratingOutpainting",
                }

                progress.set_current_step(step + 1)
                progress.set_current_status(
                    f"{generation_messages[actual_generation_mode]}"
                )
                progress.set_current_status_has_steps(True)

                if (
                    generation_parameters["progress_images"]
                    and step % generation_parameters["save_intermediates"] == 0
                    and step < generation_parameters["steps"] - 1
                ):
                    image = self.generate.sample_to_image(sample)
                    metadata = self.parameters_to_generated_image_metadata(
                        generation_parameters
                    )
                    command = parameters_to_command(generation_parameters)

                    (width, height) = image.size

                    path = self.save_result_image(
                        image,
                        command,
                        metadata,
                        self.intermediate_path,
                        step_index=step_index,
                        postprocessing=False,
                    )

                    step_index += 1
                    self.socketio.emit(
                        "intermediateResult",
                        {
                            "url": self.get_url_from_image_path(path),
                            "mtime": os.path.getmtime(path),
                            "metadata": metadata,
                            "width": width,
                            "height": height,
                            "generationMode": generation_parameters["generation_mode"],
                            "boundingBox": original_bounding_box,
                        },
                        to=req_sid,
                    )


                if generation_parameters["progress_latents"]:
                    image = self.generate.sample_to_lowres_estimated_image(sample)
                    (width, height) = image.size
                    width *= 8
                    height *= 8
                    img_base64 = image_to_dataURL(image)
                    self.socketio.emit(
                        "intermediateResult",
                        {
                            "url": img_base64,
                            "isBase64": True,
                            "mtime": 0,
                            "metadata": {},
                            "width": width,
                            "height": height,
                            "generationMode": generation_parameters["generation_mode"],
                            "boundingBox": original_bounding_box,
                        },
                        to=req_sid,
                    )

                self.socketio.emit("progressUpdate", progress.to_formatted_dict(), to=req_sid)
                eventlet.sleep(0)

            def image_done(image, seed, first_seed, attention_maps_image=None):
                if self.canceled.is_set():
                    raise CanceledException

                nonlocal generation_parameters
                nonlocal esrgan_parameters
                nonlocal facetool_parameters
                nonlocal progress
                nonlocal req_sid

                step_index = 1
                nonlocal prior_variations

                """
                Tidy up after generation based on generation_mode
                """
                # paste the inpainting image back onto the original
                if generation_parameters["generation_mode"] == "inpainting":
                    image = paste_image_into_bounding_box(
                        Image.open(init_img_path),
                        image,
                        **generation_parameters["bounding_box"],
                    )

                progress.set_current_status("common:statusGenerationComplete")

                self.socketio.emit("progressUpdate", progress.to_formatted_dict(), to=req_sid)
                eventlet.sleep(0)

                all_parameters = generation_parameters
                postprocessing = False

                if (
                    "variation_amount" in all_parameters
                    and all_parameters["variation_amount"] > 0
                ):
                    first_seed = first_seed or seed
                    this_variation = [[seed, all_parameters["variation_amount"]]]
                    all_parameters["with_variations"] = (
                        prior_variations + this_variation
                    )
                    all_parameters["seed"] = first_seed
                elif "with_variations" in all_parameters:
                    all_parameters["seed"] = first_seed
                else:
                    all_parameters["seed"] = seed

                if self.canceled.is_set():
                    raise CanceledException

                if esrgan_parameters:
                    progress.set_current_status("common:statusUpscaling")
                    progress.set_current_status_has_steps(False)
                    self.socketio.emit("progressUpdate", progress.to_formatted_dict(), to=req_sid)
                    eventlet.sleep(0)

                    image = self.esrgan.process(
                        image=image,
                        upsampler_scale=esrgan_parameters["level"],
                        denoise_str=esrgan_parameters['denoise_str'],
                        strength=esrgan_parameters["strength"],
                        seed=seed,
                    )

                    postprocessing = True
                    all_parameters["upscale"] = [
                        esrgan_parameters["level"],
                        esrgan_parameters['denoise_str'],
                        esrgan_parameters["strength"],
                    ]

                if self.canceled.is_set():
                    raise CanceledException

                if facetool_parameters:
                    if facetool_parameters["type"] == "gfpgan":
                        progress.set_current_status("common:statusRestoringFacesGFPGAN")
                    elif facetool_parameters["type"] == "codeformer":
                        progress.set_current_status("common:statusRestoringFacesCodeFormer")

                    progress.set_current_status_has_steps(False)
                    self.socketio.emit("progressUpdate", progress.to_formatted_dict(), to=req_sid)
                    eventlet.sleep(0)

                    if facetool_parameters["type"] == "gfpgan":
                        image = self.gfpgan.process(
                            image=image,
                            strength=facetool_parameters["strength"],
                            seed=seed,
                        )
                    elif facetool_parameters["type"] == "codeformer":
                        image = self.codeformer.process(
                            image=image,
                            strength=facetool_parameters["strength"],
                            fidelity=facetool_parameters["codeformer_fidelity"],
                            seed=seed,
                            device="cpu"
                            if str(self.generate.device) == "mps"
                            else self.generate.device,
                        )
                        all_parameters["codeformer_fidelity"] = facetool_parameters[
                            "codeformer_fidelity"
                        ]

                    postprocessing = True
                    all_parameters["facetool_strength"] = facetool_parameters[
                        "strength"
                    ]
                    all_parameters["facetool_type"] = facetool_parameters["type"]

                progress.set_current_status("common:statusSavingImage")
                self.socketio.emit("progressUpdate", progress.to_formatted_dict(), to=req_sid)
                eventlet.sleep(0)

                # restore the stashed URLS and discard the paths, we are about to send the result to client
                all_parameters["init_img"] = (
                    init_img_url
                    if generation_parameters["generation_mode"] == "img2img"
                    else ""
                )

                if "init_mask" in all_parameters:
                    all_parameters["init_mask"] = ""  # TODO: store the mask in metadata

                if generation_parameters["generation_mode"] == "unifiedCanvas":
                    all_parameters["bounding_box"] = original_bounding_box

                metadata = self.parameters_to_generated_image_metadata(all_parameters)

                command = parameters_to_command(all_parameters)

                (width, height) = image.size

                generated_image_outdir = os.path.join((
                    self.result_path
                    if generation_parameters["generation_mode"]
                    in ["txt2img", "img2img"]
                    else self.temp_image_path
                ), user_id)

                path = self.save_result_image(
                    image,
                    command,
                    metadata,
                    generated_image_outdir,
                    postprocessing=postprocessing,
                )

                thumbnail_path = save_thumbnail(
                    image, os.path.basename(path), os.path.join(self.thumbnail_image_path, user_id)
                )

                print(f'\n\n>> Image generated: "{path}"\n')
                self.write_log_message(f'[Generated] "{path}": {command}')

                if progress.total_iterations > progress.current_iteration:
                    progress.set_current_step(1)
                    progress.set_current_status("common:statusIterationComplete")
                    progress.set_current_status_has_steps(False)
                else:
                    progress.mark_complete()

                self.socketio.emit("progressUpdate", progress.to_formatted_dict(), to=req_sid)
                eventlet.sleep(0)

                parsed_prompt, _ = get_prompt_structure(generation_parameters["prompt"])
                tokens = None if type(parsed_prompt) is Blend else \
                    get_tokens_for_prompt(self.generate.model, parsed_prompt)
                attention_maps_image_base64_url = None if attention_maps_image is None \
                    else image_to_dataURL(attention_maps_image)

                self.socketio.emit(
                    "generationResult",
                    {
                        "url": self.get_url_from_image_path(path, user_id),
                        "thumbnail": self.get_url_from_image_path(thumbnail_path, user_id),
                        "mtime": os.path.getmtime(path),
                        "metadata": metadata,
                        "dreamPrompt": command,
                        "width": width,
                        "height": height,
                        "boundingBox": original_bounding_box,
                        "generationMode": generation_parameters["generation_mode"],
                        "attentionMaps": attention_maps_image_base64_url,
                        "tokens": tokens,
                    },
                    to=req_sid
                )
                eventlet.sleep(0)

                progress.set_current_iteration(progress.current_iteration + 1)

            def diffusers_step_callback_adapter(*cb_args, **kwargs):
                if isinstance(cb_args[0], PipelineIntermediateState):
                    progress_state: PipelineIntermediateState = cb_args[0]
                    return image_progress(progress_state.latents, progress_state.step)
                else:
                    return image_progress(*cb_args, **kwargs)

            if self.image_gen_semaphore.balance <= self.max_waiters:
                analytics["queue_wait_time_sec"] = round(time.time() - analytics["queue_wait_time_sec"], 2)
                write_analytics(self.result_path,analytics)
                raise Exception("Too many concurrent requests. Please try again later.")

            with self.image_gen_semaphore:
                analytics["queue_wait_time_sec"] = round(time.time() - analytics["queue_wait_time_sec"], 2)
                analytics["process_time_sec"] = time.time()

                self.generate.prompt2image(
                    **generation_parameters,
                    step_callback=diffusers_step_callback_adapter,
                    image_callback=image_done
                )

                analytics["is_served"] = True
                analytics["process_time_sec"] = round(time.time() - analytics["process_time_sec"], 2)
                write_analytics(self.result_path,analytics)

        except KeyboardInterrupt:
            # Clear the CUDA cache on an exception
            self.empty_cuda_cache()
            self.socketio.emit("processingCanceled", to=request.sid)
            raise
        except CanceledException:
            # Clear the CUDA cache on an exception
            self.empty_cuda_cache()
            self.socketio.emit("processingCanceled", to=request.sid)
            pass
        except Exception as e:
            # Clear the CUDA cache on an exception
            self.empty_cuda_cache()
            print(e)
            self.socketio.emit("error", {"message": (str(e))}, to=request.sid)
            print("\n")

            traceback.print_exc()
            print("\n")

    def empty_cuda_cache(self):
        if self.generate.device.type == "cuda":
            import torch.cuda

            torch.cuda.empty_cache()

    def parameters_to_generated_image_metadata(self, parameters):
        try:
            # top-level metadata minus `image` or `images`
            metadata = self.get_system_config()
            # remove any image keys not mentioned in RFC #266
            rfc266_img_fields = [
                "type",
                "postprocessing",
                "sampler",
                "prompt",
                "seed",
                "variations",
                "steps",
                "cfg_scale",
                "threshold",
                "perlin",
                "step_number",
                "width",
                "height",
                "extra",
                "seamless",
                "hires_fix",
            ]

            rfc_dict = {}

            for item in parameters.items():
                key, value = item
                if key in rfc266_img_fields:
                    rfc_dict[key] = value

            postprocessing = []

            rfc_dict["type"] = parameters["generation_mode"]

            # 'postprocessing' is either null or an
            if "facetool_strength" in parameters:
                facetool_parameters = {
                    "type": str(parameters["facetool_type"]),
                    "strength": float(parameters["facetool_strength"]),
                }

                if parameters["facetool_type"] == "codeformer":
                    facetool_parameters["fidelity"] = float(
                        parameters["codeformer_fidelity"]
                    )

                postprocessing.append(facetool_parameters)

            if "upscale" in parameters:
                postprocessing.append(
                    {
                        "type": "esrgan",
                        "scale": int(parameters["upscale"][0]),
                        "denoise_str": int(parameters["upscale"][1]),
                        "strength": float(parameters["upscale"][2]),
                    }
                )

            rfc_dict["postprocessing"] = (
                postprocessing if len(postprocessing) > 0 else None
            )

            # semantic drift
            rfc_dict["sampler"] = parameters["sampler_name"]

            # display weighted subprompts (liable to change)
            subprompts = split_weighted_subprompts(
                parameters["prompt"], skip_normalize=True
            )
            subprompts = [{"prompt": x[0], "weight": x[1]} for x in subprompts]
            rfc_dict["prompt"] = subprompts

            # 'variations' should always exist and be an array, empty or consisting of {'seed': seed, 'weight': weight} pairs
            variations = []

            if "with_variations" in parameters:
                variations = [
                    {"seed": x[0], "weight": x[1]}
                    for x in parameters["with_variations"]
                ]

            rfc_dict["variations"] = variations

            if rfc_dict["type"] == "img2img":
                rfc_dict["strength"] = parameters["strength"]
                rfc_dict["fit"] = parameters["fit"]  # TODO: Noncompliant
                rfc_dict["orig_hash"] = calculate_init_img_hash(
                    self.get_image_path_from_url(parameters["init_img"], parameters["user_id"])
                )
                rfc_dict["init_image_path"] = parameters[
                    "init_img"
                ]  # TODO: Noncompliant

            metadata["image"] = rfc_dict

            return metadata

        except Exception as e:
            self.socketio.emit("error", {"message": (str(e))}, to=request.sid)
            print("\n")

            traceback.print_exc()
            print("\n")

    def parameters_to_post_processed_image_metadata(
        self, parameters, original_image_path
    ):
        try:
            current_metadata = retrieve_metadata(original_image_path)["sd-metadata"]
            postprocessing_metadata = {}

            """
            if we don't have an original image metadata to reconstruct,
            need to record the original image and its hash
            """
            if "image" not in current_metadata:
                current_metadata["image"] = {}

                orig_hash = calculate_init_img_hash(
                    self.get_image_path_from_url(original_image_path)
                )

                postprocessing_metadata["orig_path"] = (original_image_path,)
                postprocessing_metadata["orig_hash"] = orig_hash

            if parameters["type"] == "esrgan":
                postprocessing_metadata["type"] = "esrgan"
                postprocessing_metadata["scale"] = parameters["upscale"][0]
                postprocessing_metadata["denoise_str"] = parameters["upscale"][1]
                postprocessing_metadata["strength"] = parameters["upscale"][2]
            elif parameters["type"] == "gfpgan":
                postprocessing_metadata["type"] = "gfpgan"
                postprocessing_metadata["strength"] = parameters["facetool_strength"]
            elif parameters["type"] == "codeformer":
                postprocessing_metadata["type"] = "codeformer"
                postprocessing_metadata["strength"] = parameters["facetool_strength"]
                postprocessing_metadata["fidelity"] = parameters["codeformer_fidelity"]

            else:
                raise TypeError(f"Invalid type: {parameters['type']}")

            if "postprocessing" in current_metadata["image"] and isinstance(
                current_metadata["image"]["postprocessing"], list
            ):
                current_metadata["image"]["postprocessing"].append(
                    postprocessing_metadata
                )
            else:
                current_metadata["image"]["postprocessing"] = [postprocessing_metadata]

            return current_metadata

        except Exception as e:
            self.socketio.emit("error", {"message": (str(e))}, to=request.sid)
            print("\n")

            traceback.print_exc()
            print("\n")

    def save_result_image(
        self,
        image,
        command,
        metadata,
        output_dir,
        step_index=None,
        postprocessing=False,
    ):
        try:
            pngwriter = PngWriter(output_dir)

            number_prefix = pngwriter.unique_prefix()

            uuid = uuid4().hex
            truncated_uuid = uuid[:8]

            seed = "unknown_seed"

            if "image" in metadata:
                if "seed" in metadata["image"]:
                    seed = metadata["image"]["seed"]

            filename = f"{number_prefix}.{truncated_uuid}.{seed}"

            if step_index:
                filename += f".{step_index}"
            if postprocessing:
                filename += f".postprocessed"

            filename += ".png"

            path = pngwriter.save_image_and_prompt_to_png(
                image=image,
                dream_prompt=command,
                metadata=metadata,
                name=filename,
            )

            return os.path.abspath(path)

        except Exception as e:
            self.socketio.emit("error", {"message": (str(e))}, to=request.sid)
            print("\n")

            traceback.print_exc()
            print("\n")

    def make_unique_init_image_filename(self, name):
        try:
            uuid = uuid4().hex
            split = os.path.splitext(name)
            name = f"{split[0]}.{uuid}{split[1]}"
            return name
        except Exception as e:
            self.socketio.emit("error", {"message": (str(e))}, to=request.sid)
            print("\n")

            traceback.print_exc()
            print("\n")

    def calculate_real_steps(self, steps, strength, has_init_image):
        import math

        return math.floor(strength * steps) if has_init_image else steps

    def write_log_message(self, message):
        """Logs the filename and parameters used to generate or process that image to log file"""
        try:
            message = f"{message}\n"
            with open(self.log_path, "a", encoding="utf-8") as file:
                file.writelines(message)

        except Exception as e:
            self.socketio.emit("error", {"message": (str(e))}, to=request.sid)
            print("\n")

            traceback.print_exc()
            print("\n")

    def get_image_path_from_url(self, url, user_id :str = ''):
        """Given a url to an image used by the client, returns the absolute file path to that image"""
        try:
            if "init-images" in url:
                return os.path.abspath(
                    os.path.join(self.init_image_path, user_id, os.path.basename(url))
                )
            elif "mask-images" in url:
                return os.path.abspath(
                    os.path.join(self.mask_image_path, user_id, os.path.basename(url))
                )
            elif "intermediates" in url:
                return os.path.abspath(
                    os.path.join(self.intermediate_path, user_id, os.path.basename(url))
                )
            elif "temp-images" in url:
                return os.path.abspath(
                    os.path.join(self.temp_image_path, user_id, os.path.basename(url))
                )
            elif "thumbnails" in url:
                return os.path.abspath(
                    os.path.join(self.thumbnail_image_path, user_id, os.path.basename(url))
                )
            else:
                return os.path.abspath(
                    os.path.join(self.result_path, user_id, os.path.basename(url))
                )
        except Exception as e:
            self.socketio.emit("error", {"message": (str(e))}, to=request.sid)
            print("\n")

            traceback.print_exc()
            print("\n")

    def get_url_from_image_path(self, path, user_id: str =''):
        """Given an absolute file path to an image, returns the URL that the client can use to load the image"""
        try:
            if "init-images" in path:
                return os.path.join(self.init_image_url, user_id, os.path.basename(path))
            elif "mask-images" in path:
                return os.path.join(self.mask_image_url, user_id, os.path.basename(path))
            elif "intermediates" in path:
                return os.path.join(self.intermediate_url, user_id, os.path.basename(path))
            elif "temp-images" in path:
                return os.path.join(self.temp_image_url, user_id, os.path.basename(path))
            elif "thumbnails" in path:
                return os.path.join(self.thumbnail_image_url, user_id, os.path.basename(path))
            else:
                return os.path.join(self.result_url, user_id, os.path.basename(path))
        except Exception as e:
            self.socketio.emit("error", {"message": (str(e))}, to=request.sid)
            print("\n")

            traceback.print_exc()
            print("\n")

    def save_file_unique_uuid_name(self, bytes, name, path):
        try:
            uuid = uuid4().hex
            truncated_uuid = uuid[:8]

            split = os.path.splitext(name)
            name = f"{split[0]}.{truncated_uuid}{split[1]}"

            file_path = os.path.join(path, name)

            os.makedirs(os.path.dirname(file_path), exist_ok=True)

            newFile = open(file_path, "wb")
            newFile.write(bytes)

            return file_path
        except Exception as e:
            self.socketio.emit("error", {"message": (str(e))}, to=request.sid)
            print("\n")

            traceback.print_exc()
            print("\n")

    def enforce_max_limits(self, generation_parameters, esrgan_parameters, facetool_parameters):
        if generation_parameters:
            parameter_type_str = "generation_parameters"
            self._enforce_limits(generation_parameters, self.max_limits[parameter_type_str], parameter_type_str)

        if esrgan_parameters:
            parameter_type_str = "esrgan_parameters"
            self._enforce_limits(esrgan_parameters, self.max_limits[parameter_type_str], parameter_type_str)

        return generation_parameters, esrgan_parameters, facetool_parameters

    def _enforce_limits(self, input_parameters, max_limits, parameter_type_str):
        for key in input_parameters.keys() & max_limits.keys():
            if input_parameters[key] > max_limits[key]:
                input_parameters[key] = max_limits[key]

                err_msg = parameter_type_str + ' exceeded max limit for key: ' + key + '. Setting to max limit: ' + str(
                    max_limits[key])
                print(err_msg)
                self.socketio.emit("error", {"message": (str(err_msg))}, to=request.sid)


class Progress:
    def __init__(self, generation_parameters=None):
        self.current_step = 1
        self.total_steps = (
            self._calculate_real_steps(
                steps=generation_parameters["steps"],
                strength=generation_parameters["strength"]
                if "strength" in generation_parameters
                else None,
                has_init_image="init_img" in generation_parameters,
            )
            if generation_parameters
            else 1
        )
        self.current_iteration = 1
        self.total_iterations = (
            generation_parameters["iterations"] if generation_parameters else 1
        )
        self.current_status = "common:statusPreparing"
        self.is_processing = True
        self.current_status_has_steps = False
        self.has_error = False

    def set_current_step(self, current_step):
        self.current_step = current_step

    def set_total_steps(self, total_steps):
        self.total_steps = total_steps

    def set_current_iteration(self, current_iteration):
        self.current_iteration = current_iteration

    def set_total_iterations(self, total_iterations):
        self.total_iterations = total_iterations

    def set_current_status(self, current_status):
        self.current_status = current_status

    def set_is_processing(self, is_processing):
        self.is_processing = is_processing

    def set_current_status_has_steps(self, current_status_has_steps):
        self.current_status_has_steps = current_status_has_steps

    def set_has_error(self, has_error):
        self.has_error = has_error

    def mark_complete(self):
        self.current_status = "common:statusProcessingComplete"
        self.current_step = 0
        self.total_steps = 0
        self.current_iteration = 0
        self.total_iterations = 0
        self.is_processing = False

    def to_formatted_dict(
        self,
    ):
        return {
            "currentStep": self.current_step,
            "totalSteps": self.total_steps,
            "currentIteration": self.current_iteration,
            "totalIterations": self.total_iterations,
            "currentStatus": self.current_status,
            "isProcessing": self.is_processing,
            "currentStatusHasSteps": self.current_status_has_steps,
            "hasError": self.has_error,
        }

    def _calculate_real_steps(self, steps, strength, has_init_image):
        return math.floor(strength * steps) if has_init_image else steps


class CanceledException(Exception):
    pass


"""
Returns a copy an image, cropped to a bounding box.
"""


def copy_image_from_bounding_box(
    image: ImageType, x: int, y: int, width: int, height: int
) -> ImageType:
    with image as im:
        bounds = (x, y, x + width, y + height)
        im_cropped = im.crop(bounds)
        return im_cropped


"""
Converts a base64 image dataURL into an image.
The dataURL is split on the first commma.
"""


def dataURL_to_image(dataURL: str) -> ImageType:
    image = Image.open(
        io.BytesIO(
            base64.decodebytes(
                bytes(
                    dataURL.split(",", 1)[1],
                    "utf-8",
                )
            )
        )
    )
    return image

"""
Converts an image into a base64 image dataURL.
"""

def image_to_dataURL(image: ImageType) -> str:
    buffered = io.BytesIO()
    image.save(buffered, format="PNG")
    image_base64 = "data:image/png;base64," + base64.b64encode(
        buffered.getvalue()
    ).decode("UTF-8")
    return image_base64



"""
Converts a base64 image dataURL into bytes.
The dataURL is split on the first commma.
"""


def dataURL_to_bytes(dataURL: str) -> bytes:
    return base64.decodebytes(
        bytes(
            dataURL.split(",", 1)[1],
            "utf-8",
        )
    )


"""
Pastes an image onto another with a bounding box.
"""


def paste_image_into_bounding_box(
    recipient_image: ImageType,
    donor_image: ImageType,
    x: int,
    y: int,
    width: int,
    height: int,
) -> ImageType:
    with recipient_image as im:
        bounds = (x, y, x + width, y + height)
        im.paste(donor_image, bounds)
        return recipient_image


"""
Saves a thumbnail of an image, returning its path.
"""


def save_thumbnail(
    image: ImageType,
    filename: str,
    path: str,
    size: int = 256,
) -> str:
    base_filename = os.path.splitext(filename)[0]
    thumbnail_path = os.path.join(path, base_filename + ".webp")

    if os.path.exists(thumbnail_path):
        return thumbnail_path

    os.makedirs(os.path.dirname(thumbnail_path), exist_ok=True)

    thumbnail_width = size
    thumbnail_height = round(size * (image.height / image.width))

    image_copy = image.copy()
    image_copy.thumbnail(size=(thumbnail_width, thumbnail_height))

    image_copy.save(thumbnail_path, "WEBP")

    return thumbnail_path


# verify pow solution to a given challenge
def verify_solution(challenge: str, solution: str, difficulty: int) -> bool:
    # the function should normalize a bytes array to a number between 0 and 1
    # output 1 will represent the maximum value of the input array
    def normalize_key(num: bytes) -> float:
        max_value = 2 ** (8 * len(num))
        return int.from_bytes(num, 'big') / max_value

    iterations = 100
    key_length = 32

    challenge_bytes = challenge.encode('utf-8')
    solution_bytes = solution.encode('utf-8')

    res = pbkdf2_hmac('sha256', challenge_bytes, solution_bytes, iterations, key_length)
    normalized_res = normalize_key(res)

    normalized_difficulty = 1 / difficulty

    return normalized_res < normalized_difficulty


def verify_challenge_solution(session: dict, solved: dict) -> bool:
    # print('session: ', session)
    # print('solved: ', solved)

    try:
        s_challenge: dict = session["challenge"]
    except KeyError:
        raise ValueError("No challenge was found for the session.")

    if solved is None or solved.get("solution") is None:
        raise ValueError("No solution for the challenge was provided.")

    if s_challenge.get("challenge") != solved.get("challenge"):
        raise ValueError("Session challenge string does not match to the provided challenge.")

    if s_challenge.get("difficulty") != solved.get("difficulty"):
        raise ValueError("Session challenge difficulty does not match to the provided difficulty.")

    if not verify_solution(solved.get("challenge"), solved.get("solution"), solved.get("difficulty")):
        raise ValueError("The provided solution for the challenge is not valid.")

    return True


def analytics_base_item() -> dict:
    return {
        "req_time": datetime.now().strftime('%Y-%m-%d %H:%M:%S'),
        "is_served": False,  # possibly rejected, if the load is too high
        "queue_wait_time_sec": time.time(),  # start counting time
        "process_time_sec": 0.0,
        "img_num": 1,  # number of images to generate
        "event": "gen",  # gen, post
        "event_detail1": "F",  # gen, post
        "event_detail2": "F",  # gen, post
        "event_detail3": "F",  # gen, post
        "agent": "m",
        "solution_time_ms": 4,
        "user_id": "uid"
    }
    # todo: add number of waiters


def init_analytics_gen_item(generation_parameters, esrgan_parameters, facetool_parameters, user_id: str) -> dict:
    item = item = analytics_base_item()
    item["img_num"] = generation_parameters["iterations"]
    item["event"] = "gen"
    item["event_detail1"] = generation_parameters["generation_mode"]
    item["event_detail2"] = esrgan_parameters["level"] if esrgan_parameters else "F"
    item["event_detail3"] = facetool_parameters["type"] if facetool_parameters else "F"
    item["user_id"] = shake_256(user_id.encode()).hexdigest(8)

    return item


def init_analytics_post_item(postprocessing_parameters, user_id: str) -> dict:
    item = analytics_base_item()
    item["event"] = "post"
    item["event_detail1"] = postprocessing_parameters["type"] if postprocessing_parameters else "F"
    item["user_id"] = shake_256(user_id.encode()).hexdigest(8)

    return item


def write_analytics(result_path, item):
    # Write analytics to CSV file
    filename = os.path.join(result_path, './analytics.csv')
    fieldnames = ['req_time', 'is_served', 'queue_wait_time_sec', 'process_time_sec', 'img_num', 'event', 'event_detail1', 'event_detail2', 'event_detail3', 'agent', 'solution_time_ms', 'user_id']

    if not os.path.exists(filename):
        with open(filename, 'w', newline='') as csvfile:
            writer = csv.DictWriter(csvfile, fieldnames=fieldnames)
            writer.writeheader()

    with open(filename, 'a', newline='') as csvfile:
        writer = csv.DictWriter(csvfile, fieldnames=fieldnames)
        writer.writerow(item)

    #     SQLITE table to store analytics:
    #     CREATE TABLE analytics (
    #         req_time TEXT,
    #         is_served INTEGER,
    #         queue_wait_time_sec REAL,
    #         process_time_sec REAL,
    #         img_num INTEGER,
    #         event TEXT,
    #         event_detail1 TEXT,
    #         event_detail2 TEXT,
    #         event_detail3 TEXT,
    #         agent TEXT,
    #         solution_time_ms INTEGER
    #         user_id TEXT
    #     );
<|MERGE_RESOLUTION|>--- conflicted
+++ resolved
@@ -777,7 +777,7 @@
                 socketio.emit("progressUpdate", progress.to_formatted_dict(), to=request.sid)
                 eventlet.sleep(0)
 
-<<<<<<< HEAD
+
                 if self.image_gen_semaphore.balance <= self.max_waiters:
                     analytics["queue_wait_time_sec"] = round(time.time() - analytics["queue_wait_time_sec"], 2)
                     write_analytics(self.result_path,analytics)
@@ -791,7 +791,8 @@
                         image = self.esrgan.process(
                             image=image,
                             upsampler_scale=postprocessing_parameters["upscale"][0],
-                            strength=postprocessing_parameters["upscale"][1],
+                            denoise_str=postprocessing_parameters["upscale"][1],
+                            strength=postprocessing_parameters["upscale"][2],
                             seed=seed,
                         )
                     elif postprocessing_parameters["type"] == "gfpgan":
@@ -818,36 +819,6 @@
                     analytics["is_served"] = True
                     analytics["process_time_sec"] = round(time.time() - analytics["process_time_sec"], 2)
                     write_analytics(self.result_path,analytics)
-=======
-                if postprocessing_parameters["type"] == "esrgan":
-                    image = self.esrgan.process(
-                        image=image,
-                        upsampler_scale=postprocessing_parameters["upscale"][0],
-                        denoise_str=postprocessing_parameters["upscale"][1],
-                        strength=postprocessing_parameters["upscale"][2],
-                        seed=seed,
-                    )
-                elif postprocessing_parameters["type"] == "gfpgan":
-                    image = self.gfpgan.process(
-                        image=image,
-                        strength=postprocessing_parameters["facetool_strength"],
-                        seed=seed,
-                    )
-                elif postprocessing_parameters["type"] == "codeformer":
-                    image = self.codeformer.process(
-                        image=image,
-                        strength=postprocessing_parameters["facetool_strength"],
-                        fidelity=postprocessing_parameters["codeformer_fidelity"],
-                        seed=seed,
-                        device="cpu"
-                        if str(self.generate.device) == "mps"
-                        else self.generate.device,
-                    )
-                else:
-                    raise TypeError(
-                        f'{postprocessing_parameters["type"]} is not a valid postprocessing type'
-                    )
->>>>>>> 7c86130a
 
                 progress.set_current_status("common:statusSavingImage")
                 socketio.emit("progressUpdate", progress.to_formatted_dict(), to=request.sid)
@@ -1226,7 +1197,7 @@
                     image = self.esrgan.process(
                         image=image,
                         upsampler_scale=esrgan_parameters["level"],
-                        denoise_str=esrgan_parameters['denoise_str'],
+                        # denoise_str=esrgan_parameters['denoise_str'],
                         strength=esrgan_parameters["strength"],
                         seed=seed,
                     )
