--- conflicted
+++ resolved
@@ -72,26 +72,12 @@
           <input value="-1" type="number" id="seed" name="seed">
           <button type="button" id="reset-seed">&olarr;</button>
           <input type="checkbox" name="progress_images" id="progress_images">
-<<<<<<< HEAD
-          <label for="progress_images">Display in-progress images (slower):</label>
+	  <label for="progress_images">Display in-progress images (slower)</label>
           <label title="Threshold" for="threshold">Threshold:</label>
           <input value="0" type="number" id="threshold" name="threshold" step="any">
           <label title="Perlin" for="perlin">Perlin:</label>
           <input value="0" type="number" id="perlin" name="perlin" step="any">
           <button type="button" id="reset-all">Reset to Defaults</button>
-        </fieldset>
-	<fieldset id="img2img">
-	  <label title="Upload an image to use img2img" for="initimg">Initial image:</label>
-	  <input type="file" id="initimg" name="initimg" accept=".jpg, .jpeg, .png">
-	  <button type="button" id="remove-image">Remove Image</button>
-	  <br>
-	  <label for="strength">Img2Img Strength:</label>
-	  <input value="0.75" type="number" id="strength" name="strength" step="0.01" min="0" max="1">
-	  <input type="checkbox" id="fit" name="fit" checked>
-	  <label title="Rescale image to fit within requested width and height" for="fit">Fit to width/height:</label>
-=======
-	  <label for="progress_images">Display in-progress images (slower)</label>
-	  <button type="button" id="reset-all">Reset to Defaults</button>
 	  <div id="variations">
             <label title="If > 0, generates variations on the initial seed instead of random seeds per iteration. Must be between 0 and 1. Higher values will be more different." for="variation_amount">Variation amount (0 to disable):</label>
             <input value="0" type="number" id="variation_amount" name="variation_amount" step="0.01" min="0" max="1">
@@ -108,7 +94,6 @@
 	    <input type="checkbox" id="fit" name="fit" checked>
 	    <label title="Rescale image to fit within requested width and height" for="fit">Fit to width/height:</label>
 	  </div>
->>>>>>> f6284777
 	</fieldset>
         <fieldset id="gfpgan">
           <label title="Strength of the gfpgan (face fixing) algorithm." for="gfpgan_strength">GPFGAN Strength (0 to disable):</label>
