# Copyright (c) 2022 Lincoln D. Stein (https://github.com/lstein)

# Derived from source code carrying the following copyrights
# Copyright (c) 2022 Machine Vision and Learning Group, LMU Munich
# Copyright (c) 2022 Robin Rombach and Patrick Esser and contributors

import torch
import numpy as np
import random
import os
from omegaconf import OmegaConf
from PIL import Image
from tqdm import tqdm, trange
from itertools import islice
from einops import rearrange, repeat
from torchvision.utils import make_grid
from pytorch_lightning import seed_everything
from torch import autocast
from contextlib import contextmanager, nullcontext
import transformers
import time
import re
import sys

from ldm.util import instantiate_from_config
from ldm.models.diffusion.ddim import DDIMSampler
from ldm.models.diffusion.plms import PLMSSampler
from ldm.models.diffusion.ksampler import KSampler
from ldm.dream.pngwriter import PngWriter
from ldm.dream.devices import choose_torch_device

"""Simplified text to image API for stable diffusion/latent diffusion

Example Usage:

from ldm.simplet2i import T2I

# Create an object with default values
t2i = T2I(model       = <path>        // models/ldm/stable-diffusion-v1/model.ckpt
          config      = <path>        // configs/stable-diffusion/v1-inference.yaml
          iterations  = <integer>     // how many times to run the sampling (1)
          steps       = <integer>     // 50
          seed        = <integer>     // current system time
          sampler_name= ['ddim', 'k_dpm_2_a', 'k_dpm_2', 'k_euler_a', 'k_euler', 'k_heun', 'k_lms', 'plms']  // k_lms
          grid        = <boolean>     // false
          width       = <integer>     // image width, multiple of 64 (512)
          height      = <integer>     // image height, multiple of 64 (512)
          cfg_scale   = <float>       // unconditional guidance scale (7.5)
          )

# do the slow model initialization
t2i.load_model()

# Do the fast inference & image generation. Any options passed here
# override the default values assigned during class initialization
# Will call load_model() if the model was not previously loaded and so
# may be slow at first.
# The method returns a list of images. Each row of the list is a sub-list of [filename,seed]
results = t2i.prompt2png(prompt     = "an astronaut riding a horse",
                         outdir     = "./outputs/samples",
                         iterations = 3)

for row in results:
    print(f'filename={row[0]}')
    print(f'seed    ={row[1]}')

# Same thing, but using an initial image.
results = t2i.prompt2png(prompt   = "an astronaut riding a horse",
                         outdir   = "./outputs/,
                         iterations = 3,
                         init_img = "./sketches/horse+rider.png")

for row in results:
    print(f'filename={row[0]}')
    print(f'seed    ={row[1]}')

# Same thing, but we return a series of Image objects, which lets you manipulate them,
# combine them, and save them under arbitrary names

results = t2i.prompt2image(prompt   = "an astronaut riding a horse"
                           outdir   = "./outputs/")
for row in results:
    im   = row[0]
    seed = row[1]
    im.save(f'./outputs/samples/an_astronaut_riding_a_horse-{seed}.png')
    im.thumbnail(100,100).save('./outputs/samples/astronaut_thumb.jpg')

Note that the old txt2img() and img2img() calls are deprecated but will
still work.
"""


class T2I:
    """T2I class
        Attributes
        ----------
        model
        config
        iterations
        steps
        seed
        sampler_name
        width
        height
        cfg_scale
        latent_channels
        downsampling_factor
        precision
        strength
        embedding_path

    The vast majority of these arguments default to reasonable values.
"""

    def __init__(
        self,
        iterations=1,
        steps=50,
        seed=None,
        cfg_scale=7.5,
        weights='models/ldm/stable-diffusion-v1/model.ckpt',
        config='configs/stable-diffusion/v1-inference.yaml',
        grid=False,
        width=512,
        height=512,
        sampler_name='k_lms',
        latent_channels=4,
        downsampling_factor=8,
        ddim_eta=0.0,  # deterministic
        precision='autocast',
        full_precision=False,
        strength=0.75,  # default in scripts/img2img.py
        embedding_path=None,
        # just to keep track of this parameter when regenerating prompt
        latent_diffusion_weights=False,
        device='cuda',
    ):
        self.iterations = iterations
        self.width = width
        self.height = height
        self.steps = steps
        self.cfg_scale = cfg_scale
        self.weights = weights
        self.config = config
        self.sampler_name = sampler_name
        self.latent_channels = latent_channels
        self.downsampling_factor = downsampling_factor
        self.grid = grid
        self.ddim_eta = ddim_eta
        self.precision = precision
        self.full_precision = full_precision
        self.strength = strength
        self.embedding_path = embedding_path
        self.model = None     # empty for now
        self.sampler = None
        self.latent_diffusion_weights = latent_diffusion_weights
        self.device = device

        # for VRAM usage statistics
        self.session_peakmem = torch.cuda.max_memory_allocated() if self.device == 'cuda' else None

        if seed is None:
            self.seed = self._new_seed()
        else:
            self.seed = seed
        transformers.logging.set_verbosity_error()

    def prompt2png(self, prompt, outdir, **kwargs):
        """
        Takes a prompt and an output directory, writes out the requested number
        of PNG files, and returns an array of [[filename,seed],[filename,seed]...]
        Optional named arguments are the same as those passed to T2I and prompt2image()
        """
        results = self.prompt2image(prompt, **kwargs)
        pngwriter = PngWriter(outdir)
        prefix = pngwriter.unique_prefix()
        outputs = []
        for image, seed in results:
            name = f'{prefix}.{seed}.png'
            path = pngwriter.save_image_and_prompt_to_png(
                image, f'{prompt} -S{seed}', name)
            outputs.append([path, seed])
        return outputs

    def txt2img(self, prompt, **kwargs):
        outdir = kwargs.pop('outdir', 'outputs/img-samples')
        return self.prompt2png(prompt, outdir, **kwargs)

    def img2img(self, prompt, **kwargs):
        outdir = kwargs.pop('outdir', 'outputs/img-samples')
        assert (
            'init_img' in kwargs
        ), 'call to img2img() must include the init_img argument'
        return self.prompt2png(prompt, outdir, **kwargs)

    def prompt2image(
            self,
            # these are common
            prompt,
            iterations     =    None,
            steps          =    None,
            seed           =    None,
            cfg_scale      =    None,
            ddim_eta       =    None,
            skip_normalize =    False,
            image_callback =    None,
            step_callback  =    None,
            width          =    None,
            height         =    None,
            # these are specific to img2img
            init_img       =    None,
            fit            =    False,
            strength       =    None,
            gfpgan_strength=    0,
            save_original  =    False,
            upscale        =    None,
            sampler_name   =    None,
            log_tokenization=  False,
            **args,
    ):   # eat up additional cruft
        """
        ldm.prompt2image() is the common entry point for txt2img() and img2img()
        It takes the following arguments:
           prompt                          // prompt string (no default)
           iterations                      // iterations (1); image count=iterations
           steps                           // refinement steps per iteration
           seed                            // seed for random number generator
           width                           // width of image, in multiples of 64 (512)
           height                          // height of image, in multiples of 64 (512)
           cfg_scale                       // how strongly the prompt influences the image (7.5) (must be >1)
           init_img                        // path to an initial image - its dimensions override width and height
           strength                        // strength for noising/unnoising init_img. 0.0 preserves image exactly, 1.0 replaces it completely
           gfpgan_strength                 // strength for GFPGAN. 0.0 preserves image exactly, 1.0 replaces it completely
           ddim_eta                        // image randomness (eta=0.0 means the same seed always produces the same image)
           step_callback                   // a function or method that will be called each step
           image_callback                  // a function or method that will be called each time an image is generated

        To use the step callback, define a function that receives two arguments:
        - Image GPU data
        - The step number

        To use the image callback, define a function of method that receives two arguments, an Image object
        and the seed. You can then do whatever you like with the image, including converting it to
        different formats and manipulating it. For example:

            def process_image(image,seed):
                image.save(f{'images/seed.png'})

        The callback used by the prompt2png() can be found in ldm/dream_util.py. It contains code
        to create the requested output directory, select a unique informative name for each image, and
        write the prompt into the PNG metadata.
        """
        steps      = steps or self.steps
        seed       = seed or self.seed
        width      = width or self.width
        height     = height or self.height
        cfg_scale  = cfg_scale or self.cfg_scale
        ddim_eta   = ddim_eta or self.ddim_eta
        iterations = iterations or self.iterations
        strength   = strength or self.strength
        self.log_tokenization = log_tokenization

        model = (
            self.load_model()
        )  # will instantiate the model or return it from cache
        assert cfg_scale > 1.0, 'CFG_Scale (-C) must be >1.0'
        assert (
            0.0 <= strength <= 1.0
        ), 'can only work with strength in [0.0, 1.0]'

<<<<<<< HEAD
        width, height, _ = self._resolution_check(width, height, log=True)
        scope = autocast if self.precision == 'autocast' else nullcontext
=======
        if not(width == self.width and height == self.height):
            width, height, _ = self._resolution_check(width, height, log=True)

        scope = autocast if self.precision == 'autocast' and torch.cuda.is_available() else nullcontext
>>>>>>> 9e99fcbc

        if sampler_name and (sampler_name != self.sampler_name):
            self.sampler_name = sampler_name
            self._set_sampler()

        tic = time.time()
        if torch.cuda.is_available():
            torch.cuda.reset_peak_memory_stats()
        results = list()

        try:
            if init_img:
                assert os.path.exists(init_img), f'{init_img}: File not found'
                images_iterator = self._img2img(
                    prompt,
                    precision_scope=scope,
                    steps=steps,
                    cfg_scale=cfg_scale,
                    ddim_eta=ddim_eta,
                    skip_normalize=skip_normalize,
                    init_img=init_img,
                    width=width,
                    height=height,
                    fit=fit,
                    strength=strength,
                    callback=step_callback,
                )
            else:
                images_iterator = self._txt2img(
                    prompt,
                    precision_scope=scope,
                    steps=steps,
                    cfg_scale=cfg_scale,
                    ddim_eta=ddim_eta,
                    skip_normalize=skip_normalize,
                    width=width,
                    height=height,
                    callback=step_callback,
                )

            with scope(self.device.type), self.model.ema_scope():
                for n in trange(iterations, desc='>> Generating'):
                    seed_everything(seed)
                    image = next(images_iterator)
                    results.append([image, seed])
                    if image_callback is not None:
                        image_callback(image, seed)
                    seed = self._new_seed()

                if upscale is not None or gfpgan_strength > 0:
                    for result in results:
                        image, seed = result
                        try:
                            if upscale is not None:
                                from ldm.gfpgan.gfpgan_tools import (
                                    real_esrgan_upscale,
                                )
                                if len(upscale) < 2:
                                    upscale.append(0.75)
                                image = real_esrgan_upscale(
                                    image,
                                    upscale[1],
                                    int(upscale[0]),
                                    prompt,
                                    seed,
                                )
                            if gfpgan_strength > 0:
                                from ldm.gfpgan.gfpgan_tools import _run_gfpgan

                                image = _run_gfpgan(
                                    image, gfpgan_strength, prompt, seed, 1
                                )
                        except Exception as e:
                            print(
                                f'Error running RealESRGAN - Your image was not upscaled.\n{e}'
                            )
                        if image_callback is not None:
                            if save_original:
                                image_callback(image, seed)
                            else:
                                image_callback(image, seed, upscaled=True)
                        else:  # no callback passed, so we simply replace old image with rescaled one
                            result[0] = image

        except KeyboardInterrupt:
            print('*interrupted*')
            print(
                'Partial results will be returned; if --grid was requested, nothing will be returned.'
            )
        except RuntimeError as e:
            print(str(e))
            print('Are you sure your system has an adequate NVIDIA GPU?')

        toc = time.time()
        print('>> Usage stats:')
        print(
            f'>>   {len(results)} image(s) generated in', '%4.2fs' % (toc - tic)
        )
        print(
            f'>>   Max VRAM used for this generation:',
            '%4.2fG' % (torch.cuda.max_memory_allocated() / 1e9),
        )

        if self.session_peakmem:
            self.session_peakmem = max(
                self.session_peakmem, torch.cuda.max_memory_allocated()
            )
            print(
                f'>>   Max VRAM used since script start: ',
                '%4.2fG' % (self.session_peakmem / 1e9),
            )
        return results

    @torch.no_grad()
    def _txt2img(
        self,
        prompt,
        precision_scope,
        steps,
        cfg_scale,
        ddim_eta,
        skip_normalize,
        width,
        height,
        callback,
    ):
        """
        An infinite iterator of images from the prompt.
        """

        sampler = self.sampler

        while True:
            uc, c = self._get_uc_and_c(prompt, skip_normalize)
            shape = [
                self.latent_channels,
                height // self.downsampling_factor,
                width // self.downsampling_factor,
            ]
            samples, _ = sampler.sample(
                batch_size=1,
                S=steps,
                conditioning=c,
                shape=shape,
                verbose=False,
                unconditional_guidance_scale=cfg_scale,
                unconditional_conditioning=uc,
                eta=ddim_eta,
                img_callback=callback
            )
            yield self._sample_to_image(samples)

    @torch.no_grad()
    def _img2img(
            self,
            prompt,
            precision_scope,
            steps,
            cfg_scale,
            ddim_eta,
            skip_normalize,
            init_img,
            width,
            height,
            fit,
            strength,
            callback,  # Currently not implemented for img2img
    ):
        """
        An infinite iterator of images from the prompt and the initial image
        """

        # PLMS sampler not supported yet, so ignore previous sampler
        if self.sampler_name != 'ddim':
            print(
                f">> sampler '{self.sampler_name}' is not yet supported. Using DDIM sampler"
            )
            sampler = DDIMSampler(self.model, device=self.device)
        else:
            sampler = self.sampler

        init_image = self._load_img(init_img, width, height,fit).to(self.device)
        with precision_scope(self.device.type):
            init_latent = self.model.get_first_stage_encoding(
                self.model.encode_first_stage(init_image)
            )  # move to latent space

        sampler.make_schedule(
            ddim_num_steps=steps, ddim_eta=ddim_eta, verbose=False
        )

        t_enc = int(strength * steps)
        # print(f"target t_enc is {t_enc} steps")

        while True:
            uc, c = self._get_uc_and_c(prompt, skip_normalize)

            # encode (scaled latent)
            z_enc = sampler.stochastic_encode(
                init_latent, torch.tensor([t_enc]).to(self.device)
            )
            # decode it
            samples = sampler.decode(
                z_enc,
                c,
                t_enc,
                img_callback=callback,
                unconditional_guidance_scale=cfg_scale,
                unconditional_conditioning=uc,
            )
            yield self._sample_to_image(samples)

    # TODO: does this actually need to run every loop? does anything in it vary by random seed?
    def _get_uc_and_c(self, prompt, skip_normalize):

        uc = self.model.get_learned_conditioning([''])

        # get weighted sub-prompts
        weighted_subprompts = T2I._split_weighted_subprompts(
            prompt, skip_normalize)

        if len(weighted_subprompts) > 1:
            # i dont know if this is correct.. but it works
            c = torch.zeros_like(uc)
            # normalize each "sub prompt" and add it
            for i in range(0, len(weighted_subprompts)):
                subprompt, weight = weighted_subprompts[i]
                self._log_tokenization(subprompt)
                c = torch.add(
                    c,
                    self.model.get_learned_conditioning([subprompt]),
                    alpha=weight,
                )
        else:   # just standard 1 prompt
            self._log_tokenization(prompt)
            c = self.model.get_learned_conditioning([prompt])
        return (uc, c)

    def _sample_to_image(self, samples):
        x_samples = self.model.decode_first_stage(samples)
        x_samples = torch.clamp((x_samples + 1.0) / 2.0, min=0.0, max=1.0)
        if len(x_samples) != 1:
            raise Exception(
                f'expected to get a single image, but got {len(x_samples)}')
        x_sample = 255.0 * rearrange(
            x_samples[0].cpu().numpy(), 'c h w -> h w c'
        )
        return Image.fromarray(x_sample.astype(np.uint8))

    def _new_seed(self):
        self.seed = random.randrange(0, np.iinfo(np.uint32).max)
        return self.seed

    def _get_device(self):
        device_type = choose_torch_device()
        return torch.device(device_type)

    def load_model(self):
        """Load and initialize the model from configuration variables passed at object creation time"""
        if self.model is None:
            seed_everything(self.seed)
            try:
                config = OmegaConf.load(self.config)
                self.device = self._get_device()
                model = self._load_model_from_config(config, self.weights)
                if self.embedding_path is not None:
                    model.embedding_manager.load(
                        self.embedding_path, self.full_precision
                    )
                self.model = model.to(self.device)
                # model.to doesn't change the cond_stage_model.device used to move the tokenizer output, so set it here
                self.model.cond_stage_model.device = self.device
            except AttributeError:
                import traceback
                print(
                    'Error loading model. Only the CUDA backend is supported', file=sys.stderr)
                print(traceback.format_exc(), file=sys.stderr)
                raise SystemExit

            self._set_sampler()

        return self.model

    def _set_sampler(self):
        msg = f'>> Setting Sampler to {self.sampler_name}'
        if self.sampler_name == 'plms':
            self.sampler = PLMSSampler(self.model, device=self.device)
        elif self.sampler_name == 'ddim':
            self.sampler = DDIMSampler(self.model, device=self.device)
        elif self.sampler_name == 'k_dpm_2_a':
            self.sampler = KSampler(
                self.model, 'dpm_2_ancestral', device=self.device
            )
        elif self.sampler_name == 'k_dpm_2':
            self.sampler = KSampler(self.model, 'dpm_2', device=self.device)
        elif self.sampler_name == 'k_euler_a':
            self.sampler = KSampler(
                self.model, 'euler_ancestral', device=self.device
            )
        elif self.sampler_name == 'k_euler':
            self.sampler = KSampler(self.model, 'euler', device=self.device)
        elif self.sampler_name == 'k_heun':
            self.sampler = KSampler(self.model, 'heun', device=self.device)
        elif self.sampler_name == 'k_lms':
            self.sampler = KSampler(self.model, 'lms', device=self.device)
        else:
            msg = f'>> Unsupported Sampler: {self.sampler_name}, Defaulting to plms'
            self.sampler = PLMSSampler(self.model, device=self.device)

        print(msg)

    def _load_model_from_config(self, config, ckpt):
        print(f'>> Loading model from {ckpt}')
        pl_sd = torch.load(ckpt, map_location='cpu')
        #        if "global_step" in pl_sd:
        #            print(f"Global Step: {pl_sd['global_step']}")
        sd = pl_sd['state_dict']
        model = instantiate_from_config(config.model)
        m, u = model.load_state_dict(sd, strict=False)
        model.to(self.device)
        model.eval()
        if self.full_precision:
            print(
                'Using slower but more accurate full-precision math (--full_precision)'
            )
        else:
            print(
                '>> Using half precision math. Call with --full_precision to use more accurate but VRAM-intensive full precision.'
            )
            model.half()
        return model

    def _load_img(self, path, width, height, fit=False):
        with Image.open(path) as img:
            image = img.convert('RGB')
        print(
            f'>> loaded input image of size {image.width}x{image.height} from {path}'
        )
        
        # The logic here is:
        # 1. If "fit" is true, then the image will be fit into the bounding box defined
        #    by width and height. It will do this in a way that preserves the init image's
        #    aspect ratio while preventing letterboxing. This means that if there is
        #    leftover horizontal space after rescaling the image to fit in the bounding box,
        #    the generated image's width will be reduced to the rescaled init image's width.
        #    Similarly for the vertical space.
        # 2. Otherwise, if "fit" is false, then the image will be scaled, preserving its
        #    aspect ratio, to the nearest multiple of 64. Large images may generate an
        #    unexpected OOM error.
        if fit:
            image = self._fit_image(image,(width,height))
        else:
<<<<<<< HEAD
            image = self._squeeze_image(image)
=======
            if height == self.height:
                new_image_width, new_image_height, resize_needed = self._resolution_check(
                    width, image.height)
            if width == self.width:
                new_image_width, new_image_height, resize_needed = self._resolution_check(
                    image.width, height)
            else:
                image = InitImageResizer(image).resize(width, height)
                resize_needed = False
        if resize_needed:
            image = InitImageResizer(image).resize(
                new_image_width, new_image_height)

>>>>>>> 9e99fcbc
        image = np.array(image).astype(np.float32) / 255.0
        image = image[None].transpose(0, 3, 1, 2)
        image = torch.from_numpy(image)
        return 2.0 * image - 1.0

    def _squeeze_image(self,image):
        x,y,resize_needed = self._resolution_check(image.width,image.height)
        if resize_needed:
            return InitImageResizer(image).resize(x,y)
        return image
        

    def _fit_image(self,image,max_dimensions):
        w,h = max_dimensions
        print(
            f'>> image will be resized to fit inside a box {w}x{h} in size.'
        )
        if image.width > image.height:
            h   = None   # by setting h to none, we tell InitImageResizer to fit into the width and calculate height
        elif image.height > image.width:
            w   = None   # ditto for w
        else:
            pass
        image = InitImageResizer(image).resize(w,h)   # note that InitImageResizer does the multiple of 64 truncation internally
        print(
            f'>> after adjusting image dimensions to be multiples of 64, init image is {image.width}x{image.height}'
            )
        return image


    # TO DO: Move this and related weighted subprompt code into its own module.
    def _split_weighted_subprompts(text, skip_normalize=False):
        """
        grabs all text up to the first occurrence of ':'
        uses the grabbed text as a sub-prompt, and takes the value following ':' as weight
        if ':' has no value defined, defaults to 1.0
        repeats until no text remaining
        """
        prompt_parser = re.compile("""
            (?P<prompt>     # capture group for 'prompt'
            (?:\\\:|[^:])+  # match one or more non ':' characters or escaped colons '\:'
            )               # end 'prompt'
            (?:             # non-capture group
            :+              # match one or more ':' characters  
            (?P<weight>     # capture group for 'weight'
            -?\d+(?:\.\d+)? # match positive or negative integer or decimal number
            )?              # end weight capture group, make optional 
            \s*             # strip spaces after weight
            |               # OR
            $               # else, if no ':' then match end of line
            )               # end non-capture group
        """, re.VERBOSE)
        parsed_prompts = [(match.group("prompt").replace("\\:", ":"), float(
            match.group("weight") or 1)) for match in re.finditer(prompt_parser, text)]
        if skip_normalize:
            return parsed_prompts
        weight_sum = sum(map(lambda x: x[1], parsed_prompts))
        if weight_sum == 0:
            print(
                "Warning: Subprompt weights add up to zero. Discarding and using even weights instead.")
            equal_weight = 1 / len(parsed_prompts)
            return [(x[0], equal_weight) for x in parsed_prompts]
        return [(x[0], x[1] / weight_sum) for x in parsed_prompts]

    # shows how the prompt is tokenized
    # usually tokens have '</w>' to indicate end-of-word,
    # but for readability it has been replaced with ' '
    def _log_tokenization(self, text):
        if not self.log_tokenization:
            return
        tokens = self.model.cond_stage_model.tokenizer._tokenize(text)
        tokenized = ""
        discarded = ""
        usedTokens = 0
        totalTokens = len(tokens)
        for i in range(0, totalTokens):
            token = tokens[i].replace('</w>', ' ')
            # alternate color
            s = (usedTokens % 6) + 1
            if i < self.model.cond_stage_model.max_length:
                tokenized = tokenized + f"\x1b[0;3{s};40m{token}"
                usedTokens += 1
            else:  # over max token length
                discarded = discarded + f"\x1b[0;3{s};40m{token}"
        print(f"\nTokens ({usedTokens}):\n{tokenized}\x1b[0m")
        if discarded != "":
            print(
                f"Tokens Discarded ({totalTokens-usedTokens}):\n{discarded}\x1b[0m")

    def _resolution_check(self, width, height, log=False):
        resize_needed = False
        w, h = map(
            lambda x: x - x % 64, (width, height)
        )  # resize to integer multiple of 64
        if h != height or w != width:
            if log:
                print(
                    f'>> Provided width and height must be multiples of 64. Auto-resizing to {w}x{h}'
                )
            height = h
            width  = w
            resize_needed = True

        if (width * height) > (self.width * self.height):
            print(">> This input is larger than your defaults. If you run out of memory, please use a smaller image.")

        return width, height, resize_needed<|MERGE_RESOLUTION|>--- conflicted
+++ resolved
@@ -268,15 +268,8 @@
             0.0 <= strength <= 1.0
         ), 'can only work with strength in [0.0, 1.0]'
 
-<<<<<<< HEAD
         width, height, _ = self._resolution_check(width, height, log=True)
         scope = autocast if self.precision == 'autocast' else nullcontext
-=======
-        if not(width == self.width and height == self.height):
-            width, height, _ = self._resolution_check(width, height, log=True)
-
-        scope = autocast if self.precision == 'autocast' and torch.cuda.is_available() else nullcontext
->>>>>>> 9e99fcbc
 
         if sampler_name and (sampler_name != self.sampler_name):
             self.sampler_name = sampler_name
@@ -629,23 +622,7 @@
         if fit:
             image = self._fit_image(image,(width,height))
         else:
-<<<<<<< HEAD
             image = self._squeeze_image(image)
-=======
-            if height == self.height:
-                new_image_width, new_image_height, resize_needed = self._resolution_check(
-                    width, image.height)
-            if width == self.width:
-                new_image_width, new_image_height, resize_needed = self._resolution_check(
-                    image.width, height)
-            else:
-                image = InitImageResizer(image).resize(width, height)
-                resize_needed = False
-        if resize_needed:
-            image = InitImageResizer(image).resize(
-                new_image_width, new_image_height)
-
->>>>>>> 9e99fcbc
         image = np.array(image).astype(np.float32) / 255.0
         image = image[None].transpose(0, 3, 1, 2)
         image = torch.from_numpy(image)
