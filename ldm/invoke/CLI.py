--- conflicted
+++ resolved
@@ -16,8 +16,7 @@
 
 import ldm.invoke
 from ldm.generate import Generate
-from ldm.invoke.args import (Args, dream_cmd_from_png, metadata_dumps,
-                             metadata_from_png)
+from ldm.invoke.args import Args, dream_cmd_from_png, metadata_dumps, metadata_from_png
 from ldm.invoke.globals import Globals
 from ldm.invoke.image_util import make_grid
 from ldm.invoke.log import write_log
@@ -79,6 +78,7 @@
     import transformers  # type: ignore
 
     from ldm.generate import Generate
+
     transformers.logging.set_verbosity_error()
     import diffusers
 
@@ -152,10 +152,14 @@
 
     # try to autoconvert new models
     if path := opt.autoimport:
-        gen.model_manager.heuristic_import(str(path), convert=False, commit_to_conf=opt.conf)
-        
+        gen.model_manager.heuristic_import(
+            str(path), convert=False, commit_to_conf=opt.conf
+        )
+
     if path := opt.autoconvert:
-        gen.model_manager.heuristic_import(str(path), convert=True, commit_to_conf=opt.conf)
+        gen.model_manager.heuristic_import(
+            str(path), convert=True, commit_to_conf=opt.conf
+        )
 
     # web server loops forever
     if opt.web or opt.gui:
@@ -621,23 +625,21 @@
     completer.set_default_dir(opt.outdir)
 
 
-def import_model(model_path: str, gen, opt, completer, convert=False)->str:
+def import_model(model_path: str, gen, opt, completer, convert=False) -> str:
     """
     model_path can be (1) a URL to a .ckpt file; (2) a local .ckpt file path;
     (3) a huggingface repository id; or (4) a local directory containing a
     diffusers model.
     """
-    model_path = model_path.replace('\\','/') # windows
-<<<<<<< HEAD
+    model_path = model_path.replace("\\", "/")  # windows
     default_name = Path(model_path).stem
-    default_description = f'Imported model {default_name}'
-=======
->>>>>>> 7eafcd47
     model_name = None
     model_desc = None
 
-<<<<<<< HEAD
-    if Path(model_path).is_dir() and not (Path(model_path) / 'model_index.json').exists():
+    if (
+        Path(model_path).is_dir()
+        and not (Path(model_path) / "model_index.json").exists()
+    ):
         pass
     else:
         model_name, model_desc = _get_model_name_and_desc(
@@ -651,182 +653,21 @@
         description=model_desc,
         convert=convert,
     )
-    
+
     if not imported_name:
-        print('** model failed to load. Aborting')
+        print("** model failed to load. Aborting")
         return
 
     if not _verify_load(imported_name, gen):
-        print('** model failed to load. Discarding configuration entry')
+        print("** model failed to load. Discarding configuration entry")
         gen.model_manager.del_model(imported_name)
-=======
-    if model_path.startswith(("http:", "https:", "ftp:")):
-        model_name = import_ckpt_model(model_path, gen, opt, completer)
-
-    elif (
-        os.path.exists(model_path)
-        and model_path.endswith((".ckpt", ".safetensors"))
-        and os.path.isfile(model_path)
-    ):
-        model_name = import_ckpt_model(model_path, gen, opt, completer)
-
-    elif os.path.isdir(model_path):
-        # Allow for a directory containing multiple models.
-        models = list(Path(model_path).rglob("*.ckpt")) + list(
-            Path(model_path).rglob("*.safetensors")
-        )
-
-        if models:
-            # Only the last model name will be used below.
-            for model in sorted(models):
-                if click.confirm(f"Import {model.stem} ?", default=True):
-                    model_name = import_ckpt_model(model, gen, opt, completer)
-                    print()
-        else:
-            model_name = import_diffuser_model(Path(model_path), gen, opt, completer)
-
-    elif re.match(r"^[\w.+-]+/[\w.+-]+$", model_path):
-        model_name = import_diffuser_model(model_path, gen, opt, completer)
-
-    else:
-        print(
-            f"** {model_path} is neither the path to a .ckpt file nor a diffusers repository id. Can't import."
-        )
-
-    if not model_name:
         return
-
-    if not _verify_load(model_name, gen):
-        print("** model failed to load. Discarding configuration entry")
-        gen.model_manager.del_model(model_name)
->>>>>>> 7eafcd47
-        return
-    if click.confirm('Make this the default model?', default=False):
+    if click.confirm("Make this the default model?", default=False):
         gen.model_manager.set_default_model(imported_name)
 
     gen.model_manager.commit(opt.conf)
     completer.update_models(gen.model_manager.list_models())
-<<<<<<< HEAD
-    print(f'>> {model_name} successfully installed')
-=======
     print(f">> {model_name} successfully installed")
-
-
-def import_checkpoint_list(models: List[Path], gen, opt, completer)->List[str]:
-    '''
-    Does a mass import of all the checkpoint/safetensors on a path list
-    '''
-    model_names = list()
-    choice = input('** Directory of checkpoint/safetensors models detected. Install <a>ll or <s>elected models? [a] ') or 'a'
-    do_all = choice.startswith('a')
-    if do_all:
-        config_file = _ask_for_config_file(models[0], completer, plural=True)
-        manager = gen.model_manager
-        for model in sorted(models):
-            model_name = f'{model.stem}'
-            model_description = f'Imported model {model_name}'
-            if model_name in manager.model_names():
-                print(f'** {model_name} is already imported. Skipping.')
-            elif manager.import_ckpt_model(
-                    model,
-                    config = config_file,
-                    model_name = model_name,
-                    model_description = model_description,
-                    commit_to_conf = opt.conf):
-                model_names.append(model_name)
-                print(f'>> Model {model_name} imported successfully')
-            else:
-                print(f'** Model {model} failed to import')
-    else:
-        for model in sorted(models):
-            if click.confirm(f'Import {model.stem} ?', default=True):
-                if model_name := import_ckpt_model(model, gen, opt, completer):
-                    print(f'>> Model {model.stem} imported successfully')
-                    model_names.append(model_name)
-                else:
-                    print(f'** Model {model} failed to import')
-                print()
-    return model_names
-
-def import_diffuser_model(
-    path_or_repo: Union[Path, str], gen, _, completer
-) -> Optional[str]:
-    path_or_repo = path_or_repo.replace('\\','/') # windows
-    manager = gen.model_manager
-    default_name = Path(path_or_repo).stem
-    default_description = f"Imported model {default_name}"
-    model_name, model_description = _get_model_name_and_desc(
-        manager,
-        completer,
-        model_name=default_name,
-        model_description=default_description,
-    )
-    vae = None
-    if click.confirm('Replace this model\'s VAE with "stabilityai/sd-vae-ft-mse"?', default=False):
-        vae = dict(repo_id='stabilityai/sd-vae-ft-mse')
-
-    if not manager.import_diffuser_model(
-        path_or_repo, model_name=model_name, vae=vae, description=model_description
-    ):
-        print("** model failed to import")
-        return None
-    return model_name
-
-def import_ckpt_model(
-    path_or_url: Union[Path, str], gen, opt, completer
-) -> Optional[str]:
-    path_or_url = path_or_url.replace('\\','/')
-    manager = gen.model_manager
-    is_a_url = str(path_or_url).startswith(('http:','https:'))
-    base_name = Path(url_attachment_name(path_or_url)).name if is_a_url else Path(path_or_url).name
-    default_name = Path(base_name).stem
-    default_description = f"Imported model {default_name}"
-    
-    model_name, model_description = _get_model_name_and_desc(
-        manager,
-        completer,
-        model_name=default_name,
-        model_description=default_description,
-    )
-    config_file = None
-    default = (
-        Path(Globals.root, "configs/stable-diffusion/v1-inpainting-inference.yaml")
-        if re.search("inpaint", default_name, flags=re.IGNORECASE)
-        else Path(Globals.root, "configs/stable-diffusion/v1-inference.yaml")
-    )
-
-    completer.complete_extensions((".yaml", ".yml"))
-    completer.set_line(str(default))
-    done = False
-    while not done:
-        config_file = input("Configuration file for this model: ").strip()
-        done = os.path.exists(config_file)
-
-    completer.complete_extensions((".ckpt", ".safetensors"))
-    vae = None
-    default = Path(
-        Globals.root, "models/ldm/stable-diffusion-v1/vae-ft-mse-840000-ema-pruned.ckpt"
-    )
-    completer.set_line(str(default))
-    done = False
-    while not done:
-        vae = input("VAE file for this model (leave blank for none): ").strip() or None
-        done = (not vae) or os.path.exists(vae)
-    completer.complete_extensions(None)
-
-    if not manager.import_ckpt_model(
-        path_or_url,
-        config=config_file,
-        vae=vae,
-        model_name=model_name,
-        model_description=model_description,
-        commit_to_conf=opt.conf,
-    ):
-        print("** model failed to import")
-        return None
-
->>>>>>> 7eafcd47
-    return model_name
 
 
 def _verify_load(model_name: str, gen) -> bool:
@@ -836,27 +677,24 @@
         if not gen.set_model(model_name):
             return False
     except Exception as e:
-        print(f'** model failed to load: {str(e)}')
-        print('** note that importing 2.X checkpoints is not supported. Please use !convert_model instead.')
+        print(f"** model failed to load: {str(e)}")
+        print(
+            "** note that importing 2.X checkpoints is not supported. Please use !convert_model instead."
+        )
         return False
-    if click.confirm('Keep model loaded?', default=True):
+    if click.confirm("Keep model loaded?", default=True):
         gen.set_model(model_name)
     else:
         print(">> Restoring previous model")
         gen.set_model(current_model)
     return True
 
-<<<<<<< HEAD
-def _get_model_name_and_desc(model_manager,completer,model_name:str='',model_description:str=''):
-    model_name = _get_model_name(model_manager.list_models(),completer,model_name)
-    model_description = model_description or f'Imported model {model_name}'
-=======
 
 def _get_model_name_and_desc(
     model_manager, completer, model_name: str = "", model_description: str = ""
 ):
     model_name = _get_model_name(model_manager.list_models(), completer, model_name)
->>>>>>> 7eafcd47
+    model_description = model_description or f"Imported model {model_name}"
     completer.set_line(model_description)
     model_description = (
         input(f"Description for this model [{model_description}]: ").strip()
@@ -864,54 +702,12 @@
     )
     return model_name, model_description
 
-<<<<<<< HEAD
-def convert_model(model_name_or_path: Union[Path,str], gen, opt, completer)->str:
-    model_name_or_path = model_name_or_path.replace('\\','/') # windows
+
+def convert_model(model_name_or_path: Union[Path, str], gen, opt, completer) -> str:
+    model_name_or_path = model_name_or_path.replace("\\", "/")  # windows
     manager = gen.model_manager
     ckpt_path = None
     original_config_file = None
-=======
-def _ask_for_config_file(model_path: Union[str,Path], completer, plural: bool=False)->Path:
-    default = '1'
-    if re.search('inpaint',str(model_path),flags=re.IGNORECASE):
-        default = '3'
-    choices={
-        '1': 'v1-inference.yaml',
-        '2': 'v2-inference-v.yaml',
-        '3': 'v1-inpainting-inference.yaml',
-    }
-    
-    prompt = '''What type of models are these?:
-[1] Models based on Stable Diffusion 1.X
-[2] Models based on Stable Diffusion 2.X
-[3] Inpainting models based on Stable Diffusion 1.X
-[4] Something else''' if plural else '''What type of model is this?:
-[1] A model based on Stable Diffusion 1.X
-[2] A model based on Stable Diffusion 2.X
-[3] An inpainting models based on Stable Diffusion 1.X
-[4] Something else''' 
-    print(prompt)
-    choice = input(f'Your choice: [{default}] ')
-    choice = choice.strip() or default
-    if config_file := choices.get(choice,None):
-        return Path('configs','stable-diffusion',config_file)
-
-    # otherwise ask user to select
-    done = False
-    completer.complete_extensions(('.yaml','.yml'))
-    completer.set_line(str(Path(Globals.root,'configs/stable-diffusion/')))
-    while not done:
-        config_path = input('Configuration file for this model (leave blank to abort): ').strip()
-        done = not config_path or os.path.exists(config_path)
-    return config_path
-
-def optimize_model(model_name_or_path: Union[Path,str], gen, opt, completer):
-    model_name_or_path = model_name_or_path.replace('\\','/') # windows
-    manager = gen.model_manager
-    ckpt_path = None
-    original_config_file=None
-
->>>>>>> 7eafcd47
     if model_name_or_path == gen.model_name:
         print("** Can't convert the active model. !switch to another model first. **")
         return
@@ -920,88 +716,36 @@
             ckpt_path = Path(model_info["weights"])
             original_config_file = Path(model_info["config"])
             model_name = model_name_or_path
-<<<<<<< HEAD
-            model_description = model_info['description']
-            vae = model_info['vae']
-=======
             model_description = model_info["description"]
->>>>>>> 7eafcd47
+            vae = model_info["vae"]
         else:
             print(f"** {model_name_or_path} is not a legacy .ckpt weights file")
             return
-<<<<<<< HEAD
-        if vae_repo:= ldm.invoke.model_manager.VAE_TO_REPO_ID.get(Path(vae).stem):
-            vae_repo = dict(repo_id = vae_repo)
+        if vae_repo := ldm.invoke.model_manager.VAE_TO_REPO_ID.get(Path(vae).stem):
+            vae_repo = dict(repo_id=vae_repo)
         else:
             vae_repo = None
         model_name = gen.model_manager.convert_and_import(
             ckpt_path,
-            diffusers_path=Path(Globals.root, 'models', Globals.converted_ckpts_dir, model_name_or_path),
+            diffusers_path=Path(
+                Globals.root, "models", Globals.converted_ckpts_dir, model_name_or_path
+            ),
             model_name=model_name,
             model_description=model_description,
             original_config_file=original_config_file,
-            vae = vae_repo,
+            vae=vae_repo,
         )
     else:
         model_name = import_model(model_name_or_path, gen, opt, completer, convert=True)
-    
+
     if not model_name:
-        print('** Conversion failed. Aborting.')
-=======
-    elif os.path.exists(model_name_or_path):
-        original_config_file = original_config_file or _ask_for_config_file(model_name_or_path, completer)
-        if not original_config_file:
-            return
-        ckpt_path = Path(model_name_or_path)
-        model_name, model_description = _get_model_name_and_desc(
-            manager, completer, ckpt_path.stem, f"Converted model {ckpt_path.stem}"
-        )
-    else:
-        print(
-            f"** {model_name_or_path} is neither an existing model nor the path to a .ckpt file"
-        )
+        print("** Conversion failed. Aborting.")
         return
-
-    if not ckpt_path.is_absolute():
-        ckpt_path = Path(Globals.root, ckpt_path)
-
-    if original_config_file and not original_config_file.is_absolute():
-        original_config_file = Path(Globals.root, original_config_file)
-
-    diffuser_path = Path(
-        Globals.root, "models", Globals.converted_ckpts_dir, model_name
-    )
-    if diffuser_path.exists():
-        print(
-            f"** {model_name_or_path} is already optimized. Will not overwrite. If this is an error, please remove the directory {diffuser_path} and try again."
-        )
-        return
-
-    vae = None
-    if click.confirm('Replace this model\'s VAE with "stabilityai/sd-vae-ft-mse"?', default=False):
-        vae = dict(repo_id='stabilityai/sd-vae-ft-mse')
-
-    new_config = gen.model_manager.convert_and_import(
-        ckpt_path,
-        diffuser_path,
-        model_name=model_name,
-        model_description=model_description,
-        vae=vae,
-        original_config_file=original_config_file,
-        commit_to_conf=opt.conf,
-    )
-    if not new_config:
->>>>>>> 7eafcd47
-        return
-    if click.confirm(f'Delete the original .ckpt file at {ckpt_path}?',default=False):
+    if click.confirm(f"Delete the original .ckpt file at {ckpt_path}?", default=False):
         ckpt_path.unlink(missing_ok=True)
-<<<<<<< HEAD
-        print(f'{ckpt_path} deleted')
+        print(f"{ckpt_path} deleted")
     return model_name
-=======
-        print(f"{ckpt_path} deleted")
-
->>>>>>> 7eafcd47
+
 
 def del_config(model_name: str, gen, opt, completer):
     current_model = gen.model_name
@@ -1012,11 +756,15 @@
         print(f"** Unknown model {model_name}")
         return
 
-    if not click.confirm(f'Remove {model_name} from the list of models known to InvokeAI?',default=True):
+    if not click.confirm(
+        f"Remove {model_name} from the list of models known to InvokeAI?", default=True
+    ):
         return
 
-    delete_completely = click.confirm('Completely remove the model file or directory from disk?',default=False)
-    gen.model_manager.del_model(model_name,delete_files=delete_completely)
+    delete_completely = click.confirm(
+        "Completely remove the model file or directory from disk?", default=False
+    )
+    gen.model_manager.del_model(model_name, delete_files=delete_completely)
     gen.model_manager.commit(opt.conf)
     print(f"** {model_name} deleted")
     completer.update_models(gen.model_manager.list_models())
@@ -1039,17 +787,22 @@
         completer.set_line(info[attribute])
         info[attribute] = input(f"{attribute}: ") or info[attribute]
 
-    if info['format'] == 'diffusers':
-        vae = info.get('vae',dict(repo_id=None,path=None,subfolder=None))
-        completer.set_line(vae.get('repo_id') or 'stabilityai/sd-vae-ft-mse')
-        vae['repo_id'] = input('External VAE repo_id: ').strip() or None
-        if not vae['repo_id']:
-            completer.set_line(vae.get('path') or '')
-            vae['path']  = input('Path to a local diffusers VAE model (usually none): ').strip() or None
-        completer.set_line(vae.get('subfolder') or '')            
-        vae['subfolder'] = input('Name of subfolder containing the VAE model (usually none): ').strip() or None
-        info['vae'] = vae
-
+    if info["format"] == "diffusers":
+        vae = info.get("vae", dict(repo_id=None, path=None, subfolder=None))
+        completer.set_line(vae.get("repo_id") or "stabilityai/sd-vae-ft-mse")
+        vae["repo_id"] = input("External VAE repo_id: ").strip() or None
+        if not vae["repo_id"]:
+            completer.set_line(vae.get("path") or "")
+            vae["path"] = (
+                input("Path to a local diffusers VAE model (usually none): ").strip()
+                or None
+            )
+        completer.set_line(vae.get("subfolder") or "")
+        vae["subfolder"] = (
+            input("Name of subfolder containing the VAE model (usually none): ").strip()
+            or None
+        )
+        info["vae"] = vae
 
     if new_name != model_name:
         manager.del_model(model_name)
@@ -1057,7 +810,7 @@
     # this does the update
     manager.add_model(new_name, info, True)
 
-    if click.confirm('Make this the default model?',default=False):
+    if click.confirm("Make this the default model?", default=False):
         manager.set_default_model(new_name)
     manager.commit(opt.conf)
     completer.update_models(manager.list_models())
@@ -1432,7 +1185,10 @@
             "** Reconfiguration is being forced by environment variable INVOKE_MODEL_RECONFIGURE"
         )
     else:
-        if click.confirm('Do you want to run invokeai-configure script to select and/or reinstall models?', default=True):
+        if click.confirm(
+            "Do you want to run invokeai-configure script to select and/or reinstall models?",
+            default=True,
+        ):
             return
 
     print("invokeai-configure is launching....\n")
