# Copyright (c) 2022 Lincoln D. Stein (https://github.com/lstein)
import pyparsing
# Derived from source code carrying the following copyrights
# Copyright (c) 2022 Machine Vision and Learning Group, LMU Munich
# Copyright (c) 2022 Robin Rombach and Patrick Esser and contributors

import torch
import numpy as np
import random
import os
import time
import re
import sys
import traceback
import transformers
import io
import hashlib
import cv2
import skimage

from omegaconf import OmegaConf
from ldm.invoke.generator.base import downsampling
from PIL import Image, ImageOps
from torch import nn
from pytorch_lightning import seed_everything, logging

from ldm.invoke.prompt_parser import PromptParser
from ldm.util import instantiate_from_config
from ldm.models.diffusion.ddim import DDIMSampler
from ldm.models.diffusion.plms import PLMSSampler
from ldm.models.diffusion.ksampler import KSampler
from ldm.invoke.pngwriter import PngWriter
from ldm.invoke.args import metadata_from_png
from ldm.invoke.image_util import InitImageResizer
from ldm.invoke.devices import choose_torch_device, choose_precision
from ldm.invoke.conditioning import get_uc_and_c_and_ec
from ldm.invoke.model_cache import ModelCache
from ldm.invoke.seamless import configure_model_padding
from ldm.invoke.txt2mask import Txt2Mask, SegmentedGrayscale
    
def fix_func(orig):
    if hasattr(torch.backends, 'mps') and torch.backends.mps.is_available():
        def new_func(*args, **kw):
            device = kw.get("device", "mps")
            kw["device"]="cpu"
            return orig(*args, **kw).to(device)
        return new_func
    return orig

torch.rand = fix_func(torch.rand)
torch.rand_like = fix_func(torch.rand_like)
torch.randn = fix_func(torch.randn)
torch.randn_like = fix_func(torch.randn_like)
torch.randint = fix_func(torch.randint)
torch.randint_like = fix_func(torch.randint_like)
torch.bernoulli = fix_func(torch.bernoulli)
torch.multinomial = fix_func(torch.multinomial)

# this is fallback model in case no default is defined
FALLBACK_MODEL_NAME='stable-diffusion-1.4'

"""Simplified text to image API for stable diffusion/latent diffusion

Example Usage:

from ldm.generate import Generate

# Create an object with default values
gr = Generate('stable-diffusion-1.4')

# do the slow model initialization
gr.load_model()

# Do the fast inference & image generation. Any options passed here
# override the default values assigned during class initialization
# Will call load_model() if the model was not previously loaded and so
# may be slow at first.
# The method returns a list of images. Each row of the list is a sub-list of [filename,seed]
results = gr.prompt2png(prompt     = "an astronaut riding a horse",
                         outdir     = "./outputs/samples",
                         iterations = 3)

for row in results:
    print(f'filename={row[0]}')
    print(f'seed    ={row[1]}')

# Same thing, but using an initial image.
results = gr.prompt2png(prompt   = "an astronaut riding a horse",
                         outdir   = "./outputs/,
                         iterations = 3,
                         init_img = "./sketches/horse+rider.png")

for row in results:
    print(f'filename={row[0]}')
    print(f'seed    ={row[1]}')

# Same thing, but we return a series of Image objects, which lets you manipulate them,
# combine them, and save them under arbitrary names

results = gr.prompt2image(prompt   = "an astronaut riding a horse"
                           outdir   = "./outputs/")
for row in results:
    im   = row[0]
    seed = row[1]
    im.save(f'./outputs/samples/an_astronaut_riding_a_horse-{seed}.png')
    im.thumbnail(100,100).save('./outputs/samples/astronaut_thumb.jpg')

Note that the old txt2img() and img2img() calls are deprecated but will
still work.

The full list of arguments to Generate() are:
gr = Generate(
          # these values are set once and shouldn't be changed
          conf:str          = path to configuration file ('configs/models.yaml')
          model:str         = symbolic name of the model in the configuration file
          precision:float   = float precision to be used
          safety_checker:bool = activate safety checker [False]

          # this value is sticky and maintained between generation calls
          sampler_name:str  = ['ddim', 'k_dpm_2_a', 'k_dpm_2', 'k_euler_a', 'k_euler', 'k_heun', 'k_lms', 'plms']  // k_lms

          # these are deprecated - use conf and model instead
          weights     = path to model weights ('models/ldm/stable-diffusion-v1/model.ckpt')
          config      = path to model configuraiton ('configs/stable-diffusion/v1-inference.yaml')
          )

"""


class Generate:
    """Generate class
    Stores default values for multiple configuration items
    """

    def __init__(
            self,
            model = None,
            conf = 'configs/models.yaml',
            embedding_path = None,
            sampler_name = 'k_lms',
            ddim_eta = 0.0,  # deterministic
            full_precision = False,
            precision = 'auto',
            gfpgan=None,
            codeformer=None,
            esrgan=None,
            free_gpu_mem=False,
            safety_checker:bool=False,
            # these are deprecated; if present they override values in the conf file
            weights = None,
            config = None,
    ):
        mconfig             = OmegaConf.load(conf)
        self.height         = None
        self.width          = None
        self.model_cache    = None
        self.iterations     = 1
        self.steps          = 50
        self.cfg_scale      = 7.5
        self.sampler_name   = sampler_name
        self.ddim_eta       = 0.0    # same seed always produces same image
        self.precision      = precision
        self.strength       = 0.75
        self.seamless       = False
        self.seamless_axes  = {'x','y'}
        self.hires_fix      = False
        self.embedding_path = embedding_path
        self.model          = None     # empty for now
        self.model_hash     = None
        self.sampler        = None
        self.device         = None
        self.session_peakmem = None
        self.generators     = {}
        self.base_generator = None
        self.seed           = None
        self.gfpgan = gfpgan
        self.codeformer = codeformer
        self.esrgan = esrgan
        self.free_gpu_mem = free_gpu_mem
        self.size_matters = True  # used to warn once about large image sizes and VRAM
        self.txt2mask = None
        self.safety_checker = None

        # Note that in previous versions, there was an option to pass the
        # device to Generate(). However the device was then ignored, so
        # it wasn't actually doing anything. This logic could be reinstated.
        device_type = choose_torch_device()
        print(f'>> Using device_type {device_type}')
        self.device = torch.device(device_type)
        if full_precision:
            if self.precision != 'auto':
              raise ValueError('Remove --full_precision / -F if using --precision')
            print('Please remove deprecated --full_precision / -F')
            print('If auto config does not work you can use --precision=float32')
            self.precision = 'float32'
        if self.precision == 'auto':
            self.precision = choose_precision(self.device)

        # model caching system for fast switching
        self.model_cache = ModelCache(mconfig,self.device,self.precision)
        self.model_name  = model or self.model_cache.default_model() or FALLBACK_MODEL_NAME

        # for VRAM usage statistics
        self.session_peakmem = torch.cuda.max_memory_allocated() if self._has_cuda else None
        transformers.logging.set_verbosity_error()

        # gets rid of annoying messages about random seed
        logging.getLogger('pytorch_lightning').setLevel(logging.ERROR)

        # load safety checker if requested
        if safety_checker:
            try:
                print('>> Initializing safety checker')
                from diffusers.pipelines.stable_diffusion.safety_checker import StableDiffusionSafetyChecker
                from transformers import AutoFeatureExtractor
                safety_model_id = "CompVis/stable-diffusion-safety-checker"
                self.safety_checker = StableDiffusionSafetyChecker.from_pretrained(safety_model_id, local_files_only=True)
                self.safety_feature_extractor = AutoFeatureExtractor.from_pretrained(safety_model_id, local_files_only=True)
            except Exception:
                print('** An error was encountered while installing the safety checker:')
                print(traceback.format_exc())
                
    def prompt2png(self, prompt, outdir, **kwargs):
        """
        Takes a prompt and an output directory, writes out the requested number
        of PNG files, and returns an array of [[filename,seed],[filename,seed]...]
        Optional named arguments are the same as those passed to Generate and prompt2image()
        """
        results   = self.prompt2image(prompt, **kwargs)
        pngwriter = PngWriter(outdir)
        prefix    = pngwriter.unique_prefix()
        outputs   = []
        for image, seed in results:
            name = f'{prefix}.{seed}.png'
            path = pngwriter.save_image_and_prompt_to_png(
                image, dream_prompt=f'{prompt} -S{seed}', name=name)
            outputs.append([path, seed])
        return outputs

    def txt2img(self, prompt, **kwargs):
        outdir = kwargs.pop('outdir', 'outputs/img-samples')
        return self.prompt2png(prompt, outdir, **kwargs)

    def img2img(self, prompt, **kwargs):
        outdir = kwargs.pop('outdir', 'outputs/img-samples')
        assert (
            'init_img' in kwargs
        ), 'call to img2img() must include the init_img argument'
        return self.prompt2png(prompt, outdir, **kwargs)

    def prompt2image(
            self,
            # these are common
            prompt,
            iterations       = None,
            steps            = None,
            seed             = None,
            cfg_scale        = None,
            ddim_eta         = None,
            skip_normalize   = False,
            image_callback   = None,
            step_callback    = None,
            width            = None,
            height           = None,
            sampler_name     = None,
            seamless         = False,
            seamless_axes    = {'x','y'},
            log_tokenization = False,
            with_variations  = None,
            variation_amount = 0.0,
            threshold        = 0.0,
            perlin           = 0.0,
            # these are specific to img2img and inpaint
            init_img         = None,
            init_mask        = None,
            text_mask        = None,
            invert_mask      = False,
            fit              = False,
            strength         = None,
            init_color       = None,
            # these are specific to embiggen (which also relies on img2img args)
            embiggen       =    None,
            embiggen_tiles =    None,
            # these are specific to GFPGAN/ESRGAN
            facetool         = None,
            facetool_strength  = 0,
            codeformer_fidelity = None,
            save_original    = False,
            upscale          = None,
            # this is specific to inpainting and causes more extreme inpainting
            inpaint_replace  = 0.0,
            # This will help match inpainted areas to the original image more smoothly
            mask_blur_radius: int = 8,
            # Set this True to handle KeyboardInterrupt internally
            catch_interrupts = False,
            hires_fix        = False,
            use_mps_noise    = False,
            # Seam settings for outpainting
            seam_size: int   = 0,
            seam_blur: int   = 0,
            seam_strength: float = 0.7,
            seam_steps: int  = 10,
            tile_size: int   = 32,
            force_outpaint: bool = False,
            **args,
    ):   # eat up additional cruft
        """
        ldm.generate.prompt2image() is the common entry point for txt2img() and img2img()
        It takes the following arguments:
           prompt                          // prompt string (no default)
           iterations                      // iterations (1); image count=iterations
           steps                           // refinement steps per iteration
           seed                            // seed for random number generator
           width                           // width of image, in multiples of 64 (512)
           height                          // height of image, in multiples of 64 (512)
           cfg_scale                       // how strongly the prompt influences the image (7.5) (must be >1)
           seamless                        // whether the generated image should tile
           hires_fix                        // whether the Hires Fix should be applied during generation
           init_img                        // path to an initial image
           init_mask                       // path to a mask for the initial image
           text_mask                       // a text string that will be used to guide clipseg generation of the init_mask
           invert_mask                     // boolean, if true invert the mask
           strength                        // strength for noising/unnoising init_img. 0.0 preserves image exactly, 1.0 replaces it completely
           facetool_strength               // strength for GFPGAN/CodeFormer. 0.0 preserves image exactly, 1.0 replaces it completely
           ddim_eta                        // image randomness (eta=0.0 means the same seed always produces the same image)
           step_callback                   // a function or method that will be called each step
           image_callback                  // a function or method that will be called each time an image is generated
           with_variations                 // a weighted list [(seed_1, weight_1), (seed_2, weight_2), ...] of variations which should be applied before doing any generation
           variation_amount                // optional 0-1 value to slerp from -S noise to random noise (allows variations on an image)
           threshold                       // optional value >=0 to add thresholding to latent values for k-diffusion samplers (0 disables)
           perlin                          // optional 0-1 value to add a percentage of perlin noise to the initial noise
           embiggen                        // scale factor relative to the size of the --init_img (-I), followed by ESRGAN upscaling strength (0-1.0), followed by minimum amount of overlap between tiles as a decimal ratio (0 - 1.0) or number of pixels
           embiggen_tiles                  // list of tiles by number in order to process and replace onto the image e.g. `0 2 4`

        To use the step callback, define a function that receives two arguments:
        - Image GPU data
        - The step number

        To use the image callback, define a function of method that receives two arguments, an Image object
        and the seed. You can then do whatever you like with the image, including converting it to
        different formats and manipulating it. For example:

            def process_image(image,seed):
                image.save(f{'images/seed.png'})

        The code used to save images to a directory can be found in ldm/invoke/pngwriter.py. 
        It contains code to create the requested output directory, select a unique informative
        name for each image, and write the prompt into the PNG metadata.
        """
        # TODO: convert this into a getattr() loop
        steps = steps or self.steps
        width = width or self.width
        height = height or self.height
        seamless = seamless or self.seamless
        seamless_axes = seamless_axes or self.seamless_axes
        hires_fix = hires_fix or self.hires_fix
        cfg_scale = cfg_scale or self.cfg_scale
        ddim_eta = ddim_eta or self.ddim_eta
        iterations = iterations or self.iterations
        strength = strength or self.strength
        self.seed = seed
        self.log_tokenization = log_tokenization
        self.step_callback    = step_callback
        with_variations = [] if with_variations is None else with_variations

        # will instantiate the model or return it from cache
        model = self.set_model(self.model_name)

        # self.width and self.height are set by set_model()
        # to the width and height of the image training set
        width = width or self.width
        height = height or self.height

        configure_model_padding(model, seamless, seamless_axes)

        assert cfg_scale > 1.0, 'CFG_Scale (-C) must be >1.0'
        assert threshold >= 0.0, '--threshold must be >=0.0'
        assert (
            0.0 < strength < 1.0
        ), 'img2img and inpaint strength can only work with 0.0 < strength < 1.0'
        assert (
            0.0 <= variation_amount <= 1.0
        ), '-v --variation_amount must be in [0.0, 1.0]'
        assert (
                0.0 <= perlin <= 1.0
        ), '--perlin must be in [0.0, 1.0]'
        assert (
            (embiggen == None and embiggen_tiles == None) or (
                (embiggen != None or embiggen_tiles != None) and init_img != None)
        ), 'Embiggen requires an init/input image to be specified'

        if len(with_variations) > 0 or variation_amount > 1.0:
            assert seed is not None,\
                'seed must be specified when using with_variations'
            if variation_amount == 0.0:
                assert iterations == 1,\
                    'when using --with_variations, multiple iterations are only possible when using --variation_amount'
            assert all(0 <= weight <= 1 for _, weight in with_variations),\
                f'variation weights must be in [0.0, 1.0]: got {[weight for _, weight in with_variations]}'

        width, height, _ = self._resolution_check(width, height, log=True)
        assert inpaint_replace >=0.0 and inpaint_replace <= 1.0,'inpaint_replace must be between 0.0 and 1.0'

        if sampler_name and (sampler_name != self.sampler_name):
            self.sampler_name = sampler_name
            self._set_sampler()

        tic = time.time()
        if self._has_cuda():
            torch.cuda.reset_peak_memory_stats()

        results = list()
        init_image = None
        mask_image = None

        try:
            uc, c, extra_conditioning_info = get_uc_and_c_and_ec(
                prompt, model =self.model,
                skip_normalize=skip_normalize,
                log_tokens    =self.log_tokenization
            )

            init_image, mask_image = self._make_images(
                init_img,
                init_mask,
                width,
                height,
                fit=fit,
                text_mask=text_mask,
                invert_mask=invert_mask,
            )

            # TODO: Hacky selection of operation to perform. Needs to be refactored.
<<<<<<< HEAD
            generator = self.select_generator(init_image, mask_image, embiggen, hires_fix)
=======
            if ((init_image is not None) and (mask_image is not None)) or force_outpaint:
                generator = self._make_inpaint()
            elif (embiggen != None or embiggen_tiles != None):
                generator = self._make_embiggen()
            elif init_image is not None:
                generator = self._make_img2img()
            elif hires_fix:
                generator = self._make_txt2img2img()
            else:
                generator = self._make_txt2img()
>>>>>>> e7c2b90b

            generator.set_variation(
                self.seed, variation_amount, with_variations
            )
            generator.use_mps_noise = use_mps_noise

            checker = {
                'checker':self.safety_checker,
                'extractor':self.safety_feature_extractor
            } if self.safety_checker else None

            results = generator.generate(
                prompt,
                iterations=iterations,
                seed=self.seed,
                sampler=self.sampler,
                steps=steps,
                cfg_scale=cfg_scale,
                conditioning=(uc, c, extra_conditioning_info),
                ddim_eta=ddim_eta,
                image_callback=image_callback,  # called after the final image is generated
                step_callback=step_callback,    # called after each intermediate image is generated
                width=width,
                height=height,
                init_img=init_img,          # embiggen needs to manipulate from the unmodified init_img
                init_image=init_image,      # notice that init_image is different from init_img
                mask_image=mask_image,
                strength=strength,
                threshold=threshold,
                perlin=perlin,
                embiggen=embiggen,
                embiggen_tiles=embiggen_tiles,
                inpaint_replace=inpaint_replace,
                mask_blur_radius=mask_blur_radius,
                safety_checker=checker,
                seam_size = seam_size,
                seam_blur = seam_blur,
                seam_strength = seam_strength,
                seam_steps = seam_steps,
                tile_size = tile_size,
                force_outpaint = force_outpaint
            )

            if init_color:
                self.correct_colors(image_list           = results,
                                    reference_image_path = init_color,
                                    image_callback       = image_callback)

            if upscale is not None or facetool_strength > 0:
                self.upscale_and_reconstruct(results,
                                             upscale        = upscale,
                                             facetool       = facetool,
                                             strength       = facetool_strength,
                                             codeformer_fidelity = codeformer_fidelity,
                                             save_original  = save_original,
                                             image_callback = image_callback)

        except KeyboardInterrupt:
            if catch_interrupts:
                print('**Interrupted** Partial results will be returned.')
            else:
                raise KeyboardInterrupt
        except RuntimeError as e:
            print(traceback.format_exc(), file=sys.stderr)
            print('>> Could not generate image.')

        toc = time.time()
        print('>> Usage stats:')
        print(
            f'>>   {len(results)} image(s) generated in', '%4.2fs' % (
                toc - tic)
        )
        if self._has_cuda():
            print(
                f'>>   Max VRAM used for this generation:',
                '%4.2fG.' % (torch.cuda.max_memory_allocated() / 1e9),
                'Current VRAM utilization:',
                '%4.2fG' % (torch.cuda.memory_allocated() / 1e9),
            )

            self.session_peakmem = max(
                self.session_peakmem, torch.cuda.max_memory_allocated()
            )
            print(
                f'>>   Max VRAM used since script start: ',
                '%4.2fG' % (self.session_peakmem / 1e9),
            )
        return results

    # this needs to be generalized to all sorts of postprocessors, which should be wrapped
    # in a nice harmonized call signature. For now we have a bunch of if/elses!
    def apply_postprocessor(
            self,
            image_path,
            tool                = 'gfpgan',  # one of 'upscale', 'gfpgan', 'codeformer', 'outpaint', or 'embiggen'
            facetool_strength   = 0.0,
            codeformer_fidelity = 0.75,
            upscale             = None,
            out_direction       = None,
            outcrop             = [],
            save_original       = True, # to get new name
            callback            = None,
            opt                 = None,
            ):
        # retrieve the seed from the image;
        seed   = None
        image_metadata = None
        prompt = None

        args   = metadata_from_png(image_path)
        seed   = args.seed
        prompt = args.prompt
        print(f'>> retrieved seed {seed} and prompt "{prompt}" from {image_path}')

        if not seed:
            print('* Could not recover seed for image. Replacing with 42. This will not affect image quality')
            seed = 42

        # try to reuse the same filename prefix as the original file.
        # we take everything up to the first period
        prefix = None
        m = re.match(r'^([^.]+)\.',os.path.basename(image_path))
        if m:
            prefix = m.groups()[0]

        # face fixers and esrgan take an Image, but embiggen takes a path
        image = Image.open(image_path)

        # used by multiple postfixers
        # todo: cross-attention control
        uc, c, _ = get_uc_and_c_and_ec(
            prompt, model =self.model,
            skip_normalize=opt.skip_normalize,
            log_tokens    =opt.log_tokenization
        )

        if tool in ('gfpgan','codeformer','upscale'):
            if tool == 'gfpgan':
                facetool = 'gfpgan'
            elif tool == 'codeformer':
                facetool = 'codeformer'
            elif tool == 'upscale':
                facetool = 'gfpgan'   # but won't be run
                facetool_strength = 0
            return self.upscale_and_reconstruct(
                [[image,seed]],
                facetool = facetool,
                strength = facetool_strength,
                codeformer_fidelity = codeformer_fidelity,
                save_original = save_original,
                upscale = upscale,
                image_callback = callback,
                prefix = prefix,
            )

        elif tool == 'outcrop':
            from ldm.invoke.restoration.outcrop import Outcrop
            extend_instructions = {}
            for direction,pixels in _pairwise(opt.outcrop):
                try:
                    extend_instructions[direction]=int(pixels)
                except ValueError:
                    print(f'** invalid extension instruction. Use <directions> <pixels>..., as in "top 64 left 128 right 64 bottom 64"')
            if len(extend_instructions)>0:
                restorer = Outcrop(image,self,)
                return restorer.process (
                    extend_instructions,
                    opt            = opt,
                    orig_opt       = args,
                    image_callback = callback,
                    prefix = prefix,
                )

        elif tool == 'embiggen':
            # fetch the metadata from the image
            generator = self.select_generator(embiggen=True)
            opt.strength  = 0.40
            print(f'>> Setting img2img strength to {opt.strength} for happy embiggening')
            generator.generate(
                prompt,
                sampler     = self.sampler,
                steps       = opt.steps,
                cfg_scale   = opt.cfg_scale,
                ddim_eta    = self.ddim_eta,
                conditioning= (uc, c),
                init_img    = image_path,  # not the Image! (sigh)
                init_image  = image,       # embiggen wants both! (sigh)
                strength    = opt.strength,
                width       = opt.width,
                height      = opt.height,
                embiggen    = opt.embiggen,
                embiggen_tiles = opt.embiggen_tiles,
                image_callback = callback,
            )
        elif tool == 'outpaint':
            from ldm.invoke.restoration.outpaint import Outpaint
            restorer = Outpaint(image,self)
            return restorer.process(
                opt,
                args,
                image_callback = callback,
                prefix         = prefix
            )
                
        elif tool is None:
            print(f'* please provide at least one postprocessing option, such as -G or -U')
            return None
        else:
            print(f'* postprocessing tool {tool} is not yet supported')
            return None

    def select_generator(
            self,
            init_image:Image.Image=None,
            mask_image:Image.Image=None,
            embiggen:bool=False,
            hires_fix:bool=False,
    ):
        inpainting_model_in_use = self.sampler.uses_inpainting_model()

        if hires_fix:
            return self._make_txt2img2img()

        if embiggen is not None:
            return self._make_embiggen()
            
        if inpainting_model_in_use:
            return self._make_omnibus()

        if (init_image is not None) and (mask_image is not None):
            return self._make_inpaint()
        
        if init_image is not None:
            return self._make_img2img()

        return self._make_txt2img()

    def _make_images(
            self,
            img,
            mask,
            width,
            height,
            fit=False,
            text_mask=None,
            invert_mask=False,
    ):
        init_image      = None
        init_mask       = None
        if not img:
            return None, None

        image = self._load_img(img)

        if image.width < self.width and image.height < self.height:
            print(f'>> WARNING: img2img and inpainting may produce unexpected results with initial images smaller than {self.width}x{self.height} in both dimensions')

        # if image has a transparent area and no mask was provided, then try to generate mask
        if self._has_transparency(image):
            self._transparency_check_and_warning(image, mask)
            init_mask = self._create_init_mask(image, width, height, fit=fit)
            
        if (image.width * image.height) > (self.width * self.height) and self.size_matters:
            print(">> This input is larger than your defaults. If you run out of memory, please use a smaller image.")
            self.size_matters = False

        init_image   = self._create_init_image(image,width,height,fit=fit)

        if mask:
            mask_image = self._load_img(mask)
            init_mask = self._create_init_mask(mask_image,width,height,fit=fit)

        elif text_mask:
            init_mask = self._txt2mask(image, text_mask, width, height, fit=fit)

        if invert_mask:
            init_mask = ImageOps.invert(init_mask)
            
        return init_image,init_mask

    # lots o' repeated code here! Turn into a make_func()
    def _make_base(self):
        if not self.generators.get('base'):
            from ldm.invoke.generator import Generator
            self.generators['base'] = Generator(self.model, self.precision)
        return self.generators['base']

    def _make_img2img(self):
        if not self.generators.get('img2img'):
            from ldm.invoke.generator.img2img import Img2Img
            self.generators['img2img'] = Img2Img(self.model, self.precision)
            self.generators['img2img'].free_gpu_mem = self.free_gpu_mem
        return self.generators['img2img']

    def _make_embiggen(self):
        if not self.generators.get('embiggen'):
            from ldm.invoke.generator.embiggen import Embiggen
            self.generators['embiggen'] = Embiggen(self.model, self.precision)
        return self.generators['embiggen']

    def _make_txt2img(self):
        if not self.generators.get('txt2img'):
            from ldm.invoke.generator.txt2img import Txt2Img
            self.generators['txt2img'] = Txt2Img(self.model, self.precision)
            self.generators['txt2img'].free_gpu_mem = self.free_gpu_mem
        return self.generators['txt2img']

    def _make_txt2img2img(self):
        if not self.generators.get('txt2img2'):
            from ldm.invoke.generator.txt2img2img import Txt2Img2Img
            self.generators['txt2img2'] = Txt2Img2Img(self.model, self.precision)
            self.generators['txt2img2'].free_gpu_mem = self.free_gpu_mem
        return self.generators['txt2img2']

    def _make_inpaint(self):
        if not self.generators.get('inpaint'):
            from ldm.invoke.generator.inpaint import Inpaint
            self.generators['inpaint'] = Inpaint(self.model, self.precision)
        return self.generators['inpaint']

    # "omnibus" supports the runwayML custom inpainting model, which does
    # txt2img, img2img and inpainting using slight variations on the same code
    def _make_omnibus(self):
        if not self.generators.get('omnibus'):
            from ldm.invoke.generator.omnibus import Omnibus
            self.generators['omnibus'] = Omnibus(self.model, self.precision)
            self.generators['omnibus'].free_gpu_mem = self.free_gpu_mem
        return self.generators['omnibus']

    def load_model(self):
        '''
        preload model identified in self.model_name
        '''
        self.set_model(self.model_name)

    def set_model(self,model_name):
        """ 
        Given the name of a model defined in models.yaml, will load and initialize it
        and return the model object. Previously-used models will be cached.
        """
        if self.model_name == model_name and self.model is not None:
            return self.model

        model_data = self.model_cache.get_model(model_name)
        if model_data is None or len(model_data) == 0:
            return None

        self.model = model_data['model']
        self.width = model_data['width']
        self.height= model_data['height']
        self.model_hash = model_data['hash']

        # uncache generators so they pick up new models
        self.generators = {}
        
        seed_everything(random.randrange(0, np.iinfo(np.uint32).max))
        if self.embedding_path is not None:
            self.model.embedding_manager.load(
                self.embedding_path, self.precision == 'float32' or self.precision == 'autocast'
            )

        self._set_sampler()
        self.model_name = model_name
        return self.model

    def correct_colors(self,
                       image_list,
                       reference_image_path,
                       image_callback = None):
        reference_image = Image.open(reference_image_path)
        correction_target = cv2.cvtColor(np.asarray(reference_image),
                                         cv2.COLOR_RGB2LAB)
        for r in image_list:
            image, seed = r
            image = cv2.cvtColor(np.asarray(image),
                                 cv2.COLOR_RGB2LAB)
            image = skimage.exposure.match_histograms(image,
                                                      correction_target,
                                                      channel_axis=2)
            image = Image.fromarray(
                cv2.cvtColor(image, cv2.COLOR_LAB2RGB).astype("uint8")
            )
            if image_callback is not None:
                image_callback(image, seed)
            else:
                r[0] = image

    def upscale_and_reconstruct(self,
                                image_list,
                                facetool      = 'gfpgan',
                                upscale       = None,
                                strength      =  0.0,
                                codeformer_fidelity = 0.75,
                                save_original = False,
                                image_callback = None,
                                prefix = None,
    ):
            
        for r in image_list:
            image, seed = r
            try:
                if strength > 0:
                    if self.gfpgan is not None or self.codeformer is not None:
                        if facetool == 'gfpgan':
                            if self.gfpgan is None:
                                print('>> GFPGAN not found. Face restoration is disabled.')
                            else:
                              image = self.gfpgan.process(image, strength, seed)                              
                        if facetool == 'codeformer':
                            if self.codeformer is None:
                                print('>> CodeFormer not found. Face restoration is disabled.')
                            else:
                                cf_device = 'cpu' if str(self.device) == 'mps' else self.device
                                image = self.codeformer.process(image=image, strength=strength, device=cf_device, seed=seed, fidelity=codeformer_fidelity)
                    else:
                        print(">> Face Restoration is disabled.")
                if upscale is not None:
                    if self.esrgan is not None:
                        if len(upscale) < 2:
                            upscale.append(0.75)
                        image = self.esrgan.process(
                            image, upscale[1], seed, int(upscale[0]))
                    else:
                        print(">> ESRGAN is disabled. Image not upscaled.")
            except Exception as e:
                print(
                    f'>> Error running RealESRGAN or GFPGAN. Your image was not upscaled.\n{e}'
                )

            if image_callback is not None:
                image_callback(image, seed, upscaled=True, use_prefix=prefix)
            else:
                r[0] = image

    def apply_textmask(self, image_path:str, prompt:str, callback, threshold:float=0.5):
        assert os.path.exists(image_path), '** "{image_path}" not found. Please enter the name of an existing image file to mask **'
        basename,_ = os.path.splitext(os.path.basename(image_path))
        if self.txt2mask is None:
            self.txt2mask  = Txt2Mask(device = self.device)
        segmented  = self.txt2mask.segment(image_path,prompt)
        trans = segmented.to_transparent()
        inverse = segmented.to_transparent(invert=True)
        mask = segmented.to_mask(threshold)

        path_filter = re.compile(r'[<>:"/\\|?*]')
        safe_prompt = path_filter.sub('_', prompt)[:50].rstrip(' .')

        callback(trans,f'{safe_prompt}.deselected',use_prefix=basename)
        callback(inverse,f'{safe_prompt}.selected',use_prefix=basename)
        callback(mask,f'{safe_prompt}.masked',use_prefix=basename)

    # to help WebGUI - front end to generator util function
    def sample_to_image(self, samples):
        return self._make_base().sample_to_image(samples)

    # very repetitive code - can this be simplified? The KSampler names are
    # consistent, at least
    def _set_sampler(self):
        msg = f'>> Setting Sampler to {self.sampler_name}'
        if self.sampler_name == 'plms':
            self.sampler = PLMSSampler(self.model, device=self.device)
        elif self.sampler_name == 'ddim':
            self.sampler = DDIMSampler(self.model, device=self.device)
        elif self.sampler_name == 'k_dpm_2_a':
            self.sampler = KSampler(
                self.model, 'dpm_2_ancestral', device=self.device
            )
        elif self.sampler_name == 'k_dpm_2':
            self.sampler = KSampler(self.model, 'dpm_2', device=self.device)
        elif self.sampler_name == 'k_euler_a':
            self.sampler = KSampler(
                self.model, 'euler_ancestral', device=self.device
            )
        elif self.sampler_name == 'k_euler':
            self.sampler = KSampler(self.model, 'euler', device=self.device)
        elif self.sampler_name == 'k_heun':
            self.sampler = KSampler(self.model, 'heun', device=self.device)
        elif self.sampler_name == 'k_lms':
            self.sampler = KSampler(self.model, 'lms', device=self.device)
        else:
            msg = f'>> Unsupported Sampler: {self.sampler_name}, Defaulting to plms'
            self.sampler = PLMSSampler(self.model, device=self.device)

        print(msg)

    def _load_img(self, img)->Image:
        if isinstance(img, Image.Image):
            image = img
            print(
                f'>> using provided input image of size {image.width}x{image.height}'
            )
        elif isinstance(img, str):
            assert os.path.exists(img), f'>> {img}: File not found'

            image = Image.open(img)
            print(
                f'>> loaded input image of size {image.width}x{image.height} from {img}'
            )
        else:
            image = Image.open(img)
            print(
                f'>> loaded input image of size {image.width}x{image.height}'
            )
        image = ImageOps.exif_transpose(image)
        return image

    def _create_init_image(self, image: Image.Image, width, height, fit=True):
        if image.mode != 'RGBA':
            image = image.convert('RGB')
        image = self._fit_image(image, (width, height)) if fit else self._squeeze_image(image)
        return image

    def _create_init_mask(self, image, width, height, fit=True):
        # convert into a black/white mask
        image = self._image_to_mask(image)
        image = image.convert('RGB')
        image = self._fit_image(image, (width, height)) if fit else self._squeeze_image(image)
        return image

    # The mask is expected to have the region to be inpainted
    # with alpha transparency. It converts it into a black/white
    # image with the transparent part black.
    def _image_to_mask(self, mask_image: Image.Image, invert=False) -> Image:
        # Obtain the mask from the transparency channel
        if mask_image.mode == 'L':
            mask = mask_image
        else:
            # Obtain the mask from the transparency channel
            mask = Image.new(mode="L", size=mask_image.size, color=255)
            mask.putdata(mask_image.getdata(band=3))
        if invert:
            mask = ImageOps.invert(mask)
        return mask

    def _txt2mask(self, image:Image, text_mask:list, width, height, fit=True) -> Image:
        prompt = text_mask[0]
        confidence_level = text_mask[1] if len(text_mask)>1 else 0.5
        if self.txt2mask is None:
            self.txt2mask = Txt2Mask(device = self.device)

        segmented = self.txt2mask.segment(image, prompt)
        mask = segmented.to_mask(float(confidence_level))
        mask = mask.convert('RGB')
        mask = self._fit_image(mask, (width, height)) if fit else self._squeeze_image(mask)
        return mask

    def _has_transparency(self, image):
        if image.info.get("transparency", None) is not None:
            return True
        if image.mode == "P":
            transparent = image.info.get("transparency", -1)
            for _, index in image.getcolors():
                if index == transparent:
                    return True
        elif image.mode == "RGBA":
            extrema = image.getextrema()
            if extrema[3][0] < 255:
                return True
        return False

    def _check_for_erasure(self, image):
        width, height = image.size
        pixdata = image.load()
        colored = 0
        for y in range(height):
            for x in range(width):
                if pixdata[x, y][3] == 0:
                    r, g, b, _ = pixdata[x, y]
                    if (r, g, b) != (0, 0, 0) and \
                       (r, g, b) != (255, 255, 255):
                        colored += 1
        return colored == 0

    def _transparency_check_and_warning(self,image, mask):
        if not mask:
            print(
                '>> Initial image has transparent areas. Will inpaint in these regions.')
            if self._check_for_erasure(image):
                print(
                    '>> WARNING: Colors underneath the transparent region seem to have been erased.\n',
                    '>>          Inpainting will be suboptimal. Please preserve the colors when making\n',
                    '>>          a transparency mask, or provide mask explicitly using --init_mask (-M).'
                )

    def _squeeze_image(self, image):
        x, y, resize_needed = self._resolution_check(image.width, image.height)
        if resize_needed:
            return InitImageResizer(image).resize(x, y)
        return image

    def _fit_image(self, image, max_dimensions):
        w, h = max_dimensions
        print(
            f'>> image will be resized to fit inside a box {w}x{h} in size.'
        )
        if image.width > image.height:
            h = None   # by setting h to none, we tell InitImageResizer to fit into the width and calculate height
        elif image.height > image.width:
            w = None   # ditto for w
        else:
            pass
        # note that InitImageResizer does the multiple of 64 truncation internally
        image = InitImageResizer(image).resize(w, h)
        print(
            f'>> after adjusting image dimensions to be multiples of 64, init image is {image.width}x{image.height}'
        )
        return image

    def _resolution_check(self, width, height, log=False):
        resize_needed = False
        w, h = map(
            lambda x: x - x % 64, (width, height)
        )  # resize to integer multiple of 64
        if h != height or w != width:
            if log:
                print(
                    f'>> Provided width and height must be multiples of 64. Auto-resizing to {w}x{h}'
                )
            height = h
            width = w
            resize_needed = True
        return width, height, resize_needed


    def _has_cuda(self):
        return self.device.type == 'cuda'

    def write_intermediate_images(self,modulus,path):
        counter = -1
        if not os.path.exists(path):
            os.makedirs(path)
        def callback(img):
            nonlocal counter
            counter += 1
            if counter % modulus != 0:
                return;
            image = self.sample_to_image(img)
            image.save(os.path.join(path,f'{counter:03}.png'),'PNG')
        return callback

def _pairwise(iterable):
    "s -> (s0, s1), (s2, s3), (s4, s5), ..."
    a = iter(iterable)
    return zip(a, a)<|MERGE_RESOLUTION|>--- conflicted
+++ resolved
@@ -431,20 +431,7 @@
             )
 
             # TODO: Hacky selection of operation to perform. Needs to be refactored.
-<<<<<<< HEAD
             generator = self.select_generator(init_image, mask_image, embiggen, hires_fix)
-=======
-            if ((init_image is not None) and (mask_image is not None)) or force_outpaint:
-                generator = self._make_inpaint()
-            elif (embiggen != None or embiggen_tiles != None):
-                generator = self._make_embiggen()
-            elif init_image is not None:
-                generator = self._make_img2img()
-            elif hires_fix:
-                generator = self._make_txt2img2img()
-            else:
-                generator = self._make_txt2img()
->>>>>>> e7c2b90b
 
             generator.set_variation(
                 self.seed, variation_amount, with_variations
@@ -674,7 +661,7 @@
         if inpainting_model_in_use:
             return self._make_omnibus()
 
-        if (init_image is not None) and (mask_image is not None):
+        if ((init_image is not None) and (mask_image is not None)) or force_outpaint:
             return self._make_inpaint()
         
         if init_image is not None:
