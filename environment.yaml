name: ldm
channels:
  - pytorch
  - defaults
dependencies:
  - python>=3.9
  - pip=20.3
  - cudatoolkit=11.3
  - pytorch=1.11.0
  - torchvision=0.12.0
  - numpy=1.19.2
  - pip:
    - albumentations==0.4.3
    - opencv-python==4.5.5.64
    - pudb==2019.2
    - imageio==2.9.0
    - imageio-ffmpeg==0.4.2
    - pytorch-lightning==1.4.2
    - omegaconf==2.1.1
    - realesrgan==0.2.5.0
    - test-tube>=0.7.5
    - streamlit==1.12.0
<<<<<<< HEAD
    - send2trash==1.8.0
    - pillow==6.2.0
=======
    - pillow==9.2.0
>>>>>>> 9bcb0dff
    - einops==0.3.0
    - torch-fidelity==0.3.0
    - transformers==4.19.2
    - torchmetrics==0.6.0
    - flask==2.1.3
    - flask_socketio==5.3.0
    - flask_cors==3.0.10
    - dependency_injector==4.40.0
    - eventlet
    - kornia==0.6.0
    - -e git+https://github.com/openai/CLIP.git@main#egg=clip
    - -e git+https://github.com/CompVis/taming-transformers.git@master#egg=taming-transformers
    - -e git+https://github.com/lstein/k-diffusion.git@master#egg=k-diffusion
    - -e git+https://github.com/lstein/GFPGAN@fix-dark-cast-images#egg=gfpgan
    - -e .<|MERGE_RESOLUTION|>--- conflicted
+++ resolved
@@ -20,12 +20,8 @@
     - realesrgan==0.2.5.0
     - test-tube>=0.7.5
     - streamlit==1.12.0
-<<<<<<< HEAD
     - send2trash==1.8.0
-    - pillow==6.2.0
-=======
     - pillow==9.2.0
->>>>>>> 9bcb0dff
     - einops==0.3.0
     - torch-fidelity==0.3.0
     - transformers==4.19.2
