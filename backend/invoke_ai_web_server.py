--- conflicted
+++ resolved
@@ -12,11 +12,7 @@
 import time
 
 from werkzeug.utils import secure_filename
-<<<<<<< HEAD
 from flask import Flask, redirect, send_from_directory, request, make_response, copy_current_request_context, session
-=======
-from flask import Flask, redirect, send_from_directory, request, make_response, copy_current_request_context
->>>>>>> e8b82e02
 from flask_socketio import SocketIO
 from flask_session import Session
 from PIL import Image, ImageOps
@@ -24,10 +20,7 @@
 from uuid import uuid4
 from threading import Event
 from eventlet.semaphore import Semaphore
-<<<<<<< HEAD
 from hashlib import pbkdf2_hmac
-=======
->>>>>>> e8b82e02
 
 from ldm.generate import Generate
 from ldm.invoke.args import Args, APP_ID, APP_VERSION, calculate_init_img_hash
@@ -68,7 +61,6 @@
         self.canceled = Event()
         self.ALLOWED_EXTENSIONS = {"png", "jpg", "jpeg"}
 
-<<<<<<< HEAD
         # load control
         s_value = 1
         self.image_gen_semaphore = Semaphore(s_value)
@@ -94,12 +86,6 @@
                 "level": 3,
             }
         }
-=======
-        s_value = 1
-        self.image_gen_semaphore = Semaphore(s_value)
-        max_waiters = 10
-        self.max_waiters = s_value - max_waiters + 1 # The waiters are considered as negative values in self.semaphore.balance
->>>>>>> e8b82e02
 
     def allowed_file(self, filename: str) -> bool:
         return (
@@ -143,15 +129,11 @@
             __name__, static_url_path="", static_folder=frontend_path
         )
 
-<<<<<<< HEAD
         self.app.config['SECRET_KEY'] = 'top-secret!'
         self.app.config['SESSION_TYPE'] = 'filesystem'
         Session(self.app)
 
         self.socketio = SocketIO(self.app, **socketio_args, async_mode=None, manage_session=False)
-=======
-        self.socketio = SocketIO(self.app, **socketio_args, async_mode=None)
->>>>>>> e8b82e02
 
         # Keep Server Alive Route
         @self.app.route("/flaskwebgui-keep-server-alive")
@@ -1680,11 +1662,13 @@
             print("\n")
 
     def enforce_max_limits(self, generation_parameters, esrgan_parameters, facetool_parameters):
-        parameter_type_str = "generation_parameters"
-        self._enforce_limits(generation_parameters, self.max_limits[parameter_type_str], parameter_type_str)
-
-        parameter_type_str = "esrgan_parameters"
-        self._enforce_limits(esrgan_parameters, self.max_limits[parameter_type_str], parameter_type_str)
+        if generation_parameters:
+            parameter_type_str = "generation_parameters"
+            self._enforce_limits(generation_parameters, self.max_limits[parameter_type_str], parameter_type_str)
+
+        if esrgan_parameters:
+            parameter_type_str = "esrgan_parameters"
+            self._enforce_limits(esrgan_parameters, self.max_limits[parameter_type_str], parameter_type_str)
 
         return generation_parameters, esrgan_parameters, facetool_parameters
 
